--- conflicted
+++ resolved
@@ -21,12 +21,8 @@
  * \file simplify.cc
  * \brief Statement simplifier based on analyzer
  */
-<<<<<<< HEAD
-#include "simplify.h"
-=======
 
 #include "../../tir/transforms/simplify.h"
->>>>>>> bc1e918f
 
 #include <tvm/arith/analyzer.h>
 #include <tvm/runtime/registry.h>
