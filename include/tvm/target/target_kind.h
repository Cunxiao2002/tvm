--- conflicted
+++ resolved
@@ -49,11 +49,7 @@
  * \return The transformed Target JSON object.
  */
 using TargetJSON = Map<String, ObjectRef>;
-<<<<<<< HEAD
-using FTVMTargetParser = tvm::runtime::TypedPackedFunc<TargetJSON(TargetJSON)>;
-=======
 using FTVMTargetParser = runtime::TypedPackedFunc<TargetJSON(TargetJSON)>;
->>>>>>> 1e6e2b35
 
 namespace detail {
 template <typename, typename, typename>
