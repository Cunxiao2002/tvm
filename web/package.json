{
  "name": "tvmjs",
  "displayName": "TVM Wasm JS runtime",
  "license": "Apache-2.0",
<<<<<<< HEAD
  "version": "0.14.0-dev0",
  "files": [
    "lib"
  ],
  "main": "lib/index.js",
  "types": "lib/index.d.ts",
=======
  "version": "0.15.0-dev0",
>>>>>>> 7eedea53
  "scripts": {
    "prepwasm": "make && python3 tests/python/prepare_test_libs.py",
    "build": "rollup -c",
    "lint": "eslint -c .eslintrc.json .",
    "typedoc": "typedoc src/index.ts --plugin typedoc-plugin-missing-exports",
    "test": "jest",
    "bundle": "npm run build && cp lib/index.js dist/index.js && cp lib/index.js dist/tvmjs.bundle.js",
    "example": "npm run bundle && node apps/node/example.js",
    "example:wasi": "npm run bundle && node --experimental-wasi-unstable-preview1 --experimental-wasm-bigint apps/node/wasi_example.js",
    "rpc": "npm run bundle && node --experimental-wasi-unstable-preview1  --experimental-wasm-bigint apps/node/wasi_rpc_server.js"
  },
  "devDependencies": {
    "@rollup/plugin-commonjs": "^20.0.0",
    "@rollup/plugin-node-resolve": "^13.0.4",
    "@types/node": "^20.4.5",
    "@typescript-eslint/eslint-plugin": "^5.59.6",
    "@typescript-eslint/parser": "^5.59.6",
    "@webgpu/types": "^0.1.24",
    "eslint": "^8.41.0",
    "jest": "^26.0.1",
    "rollup": "^2.56.2",
    "rollup-plugin-ignore": "^1.0.10",
    "rollup-plugin-typescript2": "^0.34.1",
    "typedoc": "^0.24.7",
    "typedoc-plugin-missing-exports": "2.0.0",
    "typescript": "^4.9.5",
    "ws": "^7.2.5"
  }
}<|MERGE_RESOLUTION|>--- conflicted
+++ resolved
@@ -2,16 +2,12 @@
   "name": "tvmjs",
   "displayName": "TVM Wasm JS runtime",
   "license": "Apache-2.0",
-<<<<<<< HEAD
-  "version": "0.14.0-dev0",
+  "version": "0.15.0-dev0",
   "files": [
     "lib"
   ],
   "main": "lib/index.js",
   "types": "lib/index.d.ts",
-=======
-  "version": "0.15.0-dev0",
->>>>>>> 7eedea53
   "scripts": {
     "prepwasm": "make && python3 tests/python/prepare_test_libs.py",
     "build": "rollup -c",
