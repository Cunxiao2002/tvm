import argparse
import torch
from tvm import tl
import tvm.tl.language as T
from tvm.tl.autotuner import *
import itertools

targetHopper = True
swizzle_M = 4096
swizzle_N = 4096


def ref_program(A, B):
    return A @ B

def get_configs():
    block_M = [128]
    block_N = [128, 256]
    block_K = [64]
    num_stages = [2]
    thread_num = [256]
    _configs = list(itertools.product(block_M, block_N, block_K, num_stages, thread_num))

    configs = [
        {'block_M': c[0], 'block_N': c[1], 'block_K': c[2], 'num_stages': c[3], 'thread_num': c[4]}
        for c in _configs
    ]
    return configs

def matmul(M, N, K):
    
    @autotune(configs=get_configs(), keys=['block_M', 'block_N', 'block_K', 'num_stages', 'thread_num'], warmup=10, rep=5)
    @jit(out_idx=[2], supply_type=tl.TensorSupplyType.Integer, ref_prog=ref_program)
    def kernel(block_M = None, block_N = None, block_K = None, num_stages = None, thread_num = None):
        dtype = "float16"
        accum_dtype = "float"

        @T.prim_func
        def main(A: T.Buffer((M, K), dtype), B: T.Buffer((K, N), dtype), C: T.Buffer((M, N), dtype)): # type: ignore
            with T.Kernel(T.ceildiv(M, swizzle_M) * T.ceildiv(N, swizzle_N), T.ceildiv(swizzle_N, block_N), T.ceildiv(swizzle_M, block_M), threads=thread_num) as (bx, by, bz):
                A_shared = T.alloc_shared((block_M, block_K), dtype)
                B_shared = T.alloc_shared((block_K, block_N), dtype)
                C_local = T.alloc_fragment((block_M, block_N), accum_dtype)
                T.clear(C_local)
                for k in T.Pipelined(T.ceildiv(K, block_K), num_stages=num_stages):
                    T.copy(A[(bx % T.ceildiv(M, swizzle_M)) * swizzle_M + bz * block_M, k * block_K], A_shared)
                    T.copy(B[k * block_K, T.floordiv(bx, T.ceildiv(N, swizzle_N)) * swizzle_N + by * block_N], B_shared)
                    T.gemm(A_shared, B_shared, C_local)
                T.copy(C_local, C[(bx % T.ceildiv(M, swizzle_M)) * swizzle_M + bz * block_M, T.floordiv(bx, T.ceildiv(N, swizzle_N)) * swizzle_N + by * block_N])

        @T.prim_func
        def main_hopper(A: T.Buffer((M, K), dtype), B: T.Buffer((K, N), dtype), C: T.Buffer((M, N), dtype)): # type: ignore
            with T.Kernel(T.ceildiv(M, swizzle_M) * T.ceildiv(N, swizzle_N), T.ceildiv(swizzle_N, block_N), T.ceildiv(swizzle_M, block_M), threads=thread_num) as (bx, by, bz):
                A_shared = T.alloc_shared((block_M, block_K), dtype)
                B_shared = T.alloc_shared((block_K, block_N), dtype)
                C_shared = T.alloc_shared((block_M, block_N), dtype)
                C_local = T.alloc_fragment((block_M, block_N), accum_dtype)
                T.clear(C_local)
                for k in T.Pipelined(T.ceildiv(K, block_K), num_stages=num_stages):
                    T.copy(A[(bx % T.ceildiv(M, swizzle_M)) * swizzle_M + bz * block_M, k * block_K], A_shared)
                    T.copy(B[k * block_K, T.floordiv(bx, T.ceildiv(N, swizzle_N)) * swizzle_N + by * block_N], B_shared)
                    T.gemm(A_shared, B_shared, C_local)
                if targetHopper:
                    T.copy(C_local, C_shared)
                    T.copy(C_shared, C[(bx % T.ceildiv(M, swizzle_M)) * swizzle_M + bz * block_M, T.floordiv(bx, T.ceildiv(N, swizzle_N)) * swizzle_N + by * block_N])

        if targetHopper:
            return main_hopper
        else:
            return main
    return kernel()


if __name__ == "__main__":
    parser = argparse.ArgumentParser()
    parser.add_argument('--m', type=int, default=8192, help='M')
    parser.add_argument('--n', type=int, default=8192, help='N')
    parser.add_argument('--k', type=int, default=8192, help='K')
    args = parser.parse_args()
    M, N, K = args.m, args.n, args.k
    total_flops = 2 * M * N * K
<<<<<<< HEAD
    best_latency, best_config, ref_latency = matmul(M, N, K)
    print(f"Best latency: {best_latency}")
    print(f"Best TFlops: {total_flops / best_latency * 1e-9}")
    print(f"Best config: {best_config}")
    print(f"Ref TFlops: {total_flops / ref_latency * 1e-9}")
=======
    best_latency, best_config = matmul(M, N, K, block_M, block_N, block_K, 0)
    print(f"Best latency: {best_latency}")
    print(f"Best TFlops: {total_flops / best_latency * 1e-9}")
    print(f"Best config: {best_config}")
    # program = matmul(M, N, K, block_M, block_N, block_K)
    # mod, params = tl.lower(program)

    # mod = tl.Profiler(mod, params, [2], tl.TensorSupplyType.Integer)
    # mod.assert_allclose(ref_program)

    # latency = mod.do_bench(ref_program, n_warmup=10, n_repeat=5)
    # # latency = mod.do_bench(ref_program, warmup=500)
    # print("torch: {:.2f} ms".format(latency))
    # print("torch: {:.2f} TFlops".format(total_flops / latency * 1e-9))
    # latency = mod.do_bench(mod.func, n_warmup=10, n_repeat=5)
    # latency = mod.do_bench(mod.func, warmup=500)
    # print("tl: {:.2f} ms".format(latency))
    # print("tl: {:.2f} TFlops".format(total_flops / latency * 1e-9))
>>>>>>> d1371813
<|MERGE_RESOLUTION|>--- conflicted
+++ resolved
@@ -79,29 +79,8 @@
     args = parser.parse_args()
     M, N, K = args.m, args.n, args.k
     total_flops = 2 * M * N * K
-<<<<<<< HEAD
     best_latency, best_config, ref_latency = matmul(M, N, K)
     print(f"Best latency: {best_latency}")
     print(f"Best TFlops: {total_flops / best_latency * 1e-9}")
     print(f"Best config: {best_config}")
-    print(f"Ref TFlops: {total_flops / ref_latency * 1e-9}")
-=======
-    best_latency, best_config = matmul(M, N, K, block_M, block_N, block_K, 0)
-    print(f"Best latency: {best_latency}")
-    print(f"Best TFlops: {total_flops / best_latency * 1e-9}")
-    print(f"Best config: {best_config}")
-    # program = matmul(M, N, K, block_M, block_N, block_K)
-    # mod, params = tl.lower(program)
-
-    # mod = tl.Profiler(mod, params, [2], tl.TensorSupplyType.Integer)
-    # mod.assert_allclose(ref_program)
-
-    # latency = mod.do_bench(ref_program, n_warmup=10, n_repeat=5)
-    # # latency = mod.do_bench(ref_program, warmup=500)
-    # print("torch: {:.2f} ms".format(latency))
-    # print("torch: {:.2f} TFlops".format(total_flops / latency * 1e-9))
-    # latency = mod.do_bench(mod.func, n_warmup=10, n_repeat=5)
-    # latency = mod.do_bench(mod.func, warmup=500)
-    # print("tl: {:.2f} ms".format(latency))
-    # print("tl: {:.2f} TFlops".format(total_flops / latency * 1e-9))
->>>>>>> d1371813
+    print(f"Ref TFlops: {total_flops / ref_latency * 1e-9}")