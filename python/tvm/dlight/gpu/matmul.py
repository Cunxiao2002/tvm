# Licensed to the Apache Software Foundation (ASF) under one
# or more contributor license agreements.  See the NOTICE file
# distributed with this work for additional information
# regarding copyright ownership.  The ASF licenses this file
# to you under the Apache License, Version 2.0 (the
# "License"); you may not use this file except in compliance
# with the License.  You may obtain a copy of the License at
#
#   http://www.apache.org/licenses/LICENSE-2.0
#
# Unless required by applicable law or agreed to in writing,
# software distributed under the License is distributed on an
# "AS IS" BASIS, WITHOUT WARRANTIES OR CONDITIONS OF ANY
# KIND, either express or implied.  See the License for the
# specific language governing permissions and limitations
# under the License.
# pylint: disable=missing-docstring, invalid-name
"""A GEMM schedule rule for GPU operators."""
from dataclasses import dataclass
<<<<<<< HEAD
from typing import Dict, List, Optional, Tuple
from functools import reduce

from tvm import tir
from tvm.target import Target
from tvm.tir import PrimExpr
from tvm.tir import IndexMap
from .base import GPUScheduleRule
from ..base import ScheduleRule, analysis
from ..base.roller.rasterization import NoRasterization
from ..base.analysis import (
    IterKind,
    IterTrait,
    detect_iter_traits,
    get_reduction_blocks,
    get_index_map,
    get_in_out_dtypes,
    normalize_to_matmul,
)


def _collect_producers(sch: tir.Schedule, block: tir.schedule.BlockRV):
    result = []
    for producer in sch.get_producers(block):
        result.append(producer)
        result.extend(_collect_producers(sch, producer))
    return result


def _collect_consumers(sch: tir.Schedule, block: tir.schedule.BlockRV):
    result = []
    for consumer in sch.get_consumers(block):
        result.append(consumer)
        result.extend(_collect_consumers(sch, consumer))
    return result


def auto_inline_producers(
    sch: tir.Schedule,
    block: tir.schedule.BlockRV,
):
    while True:
        inlined_cnt = 0
        producers = _collect_producers(sch, block)
        for producer in producers:
            try:
                sch.compute_inline(producer)
                inlined_cnt += 1
            except:  # pylint: disable=bare-except
                continue
        if inlined_cnt == 0:
            return


def auto_inline_consumers(
    sch: tir.Schedule,
    block: tir.schedule.BlockRV,
):
    while True:
        inlined_cnt = 0
        consumers = _collect_consumers(sch, block)
        for consumer in consumers:
            try:
                sch.compute_inline(consumer)
                inlined_cnt += 1
            except:  # pylint: disable=bare-except
                continue
        for consumer in consumers:
            try:
                sch.reverse_compute_inline(consumer)
                inlined_cnt += 1
            except:  # pylint: disable=bare-except
                continue
        if inlined_cnt == 0:
            return


def auto_inline_consumer_chain(
    sch: tir.Schedule,
    block: tir.schedule.BlockRV,
):
    auto_inline_consumers(sch, block)
    remaining_consumers = sch.get_consumers(block)

    if len(remaining_consumers) != 0:
        # Some blocks have failed to be inlined to the producer cache-write stage.
        # This could be due to another producer block that has not been scheduled.
        for c in remaining_consumers:
            for p in sch.get_producers(c):
                if sch.get(p) != sch.get(block):
                    auto_inline_producers(sch, p)
                    sch.compute_inline(p)

        # Try inlining into the cache-write stage again, this time it should succeed.
        auto_inline_consumers(sch, block)

    msg = "There are some consumers of the cache-write stage that are not properly inlined."
    assert len(sch.get_consumers(block)) == 0, msg


def check_sm_version(arch: str) -> int:
    sm_version = arch.replace("sm_", "")
    return int(sm_version) if sm_version.isdigit() else -1


class MatmulAdvancedTensorizationMMA(ScheduleRule):
    """
    The advanced schedule rule for float16 tensor core matmul computation.
    func with attr 'dlight.do_not_tensorize' will not be tensorized.
    """

    def apply(  # pylint: disable=too-many-locals,missing-docstring
        self,
        func: tir.PrimFunc,
        target: Target,
        _: bool,
    ) -> Optional[tir.Schedule]:
        from tvm.tir.tensor_intrin.cuda import (  # pylint: disable=import-outside-toplevel
            LDMATRIX_f16_A_INTRIN,
            LDMATRIX_f16_B_INTRIN,
            LDMATRIX_f16_B_TRANS_INTRIN,
            MMA_f16f16f16_INTRIN,
            MMA_f16f16f16_TRANS_B_INTRIN,
            MMA_fill_16x16_f16_INTRIN,
            MMA_store_16x16_f16_shared_INTRIN,
            shared_16x16_to_mma_32x8_layout,
            ldmatrix_32x8_to_shared_16x16_layout,
            ldmatrix_trans_32x8_to_shared_16x16_layout,
        )

        sch = tir.Schedule(func)
        root_block = analysis.get_root_block(sch)
        blocks = sch.get_child_blocks(root_block)

        if func.attrs is not None and "dlight.do_not_tensorize" in func.attrs.keys():
            return None

        reduction_blocks = get_reduction_blocks(sch, blocks)
        if reduction_blocks is None:
            return None

        def make_iter_fusion_index_map(
            traits: List[IterTrait],
            kind_order: List[IterKind],
            keep_last_dims: int = 0,
        ) -> tir.IndexMap:
            fused_iters: Dict[IterKind, PrimExpr] = {}
            keep_iters: List[tir.Var] = []
            input_iters: List[tir.Var] = []
            for i, trait in enumerate(traits):
                v_i = tir.Var(f"i{i}", trait.extent.dtype)
                input_iters.append(v_i)
                if trait.kind == IterKind.kIter_T:
                    continue
                if trait.kind not in kind_order:
                    raise ValueError(f"Unknown iter kind {trait.kind}")
                if i + keep_last_dims < len(traits):
                    if trait.kind in fused_iters:
                        fused_iters[trait.kind] = fused_iters[trait.kind] * trait.extent + v_i
                    else:
                        fused_iters[trait.kind] = v_i
                else:
                    keep_iters.append(v_i)
            final_indices: List[tir.PrimExpr] = [
                fused_iters.get(kind, tir.IntImm(traits[0].extent.dtype, 0)) for kind in kind_order
            ]
            final_indices.extend(keep_iters)

            return tir.IndexMap(input_iters, final_indices, None)

        def get_index_map(block: tir.Block) -> Optional[Tuple[tir.IndexMap, ...]]:
            """Get index maps for the block

            Parameters
            ----------
            block : tir.Block
                The block to be analyzed

            Returns
            -------
            index_maps : Optional[Tuple[tir.IndexMap]]
                The index maps for the block, or None if the block is not a gemm-liked kernel
            """
            traits = detect_iter_traits(block)
            if traits is None:
                return None
            A_traits, B_traits, C_traits, block_traits = traits

            A_index_map = make_iter_fusion_index_map(
                A_traits, [IterKind.kIter_S, IterKind.kIter_I, IterKind.kIter_K], keep_last_dims=2
            )
            B_index_map = make_iter_fusion_index_map(
                B_traits, [IterKind.kIter_S, IterKind.kIter_J, IterKind.kIter_K], keep_last_dims=2
            )
            C_index_map = make_iter_fusion_index_map(
                C_traits, [IterKind.kIter_S, IterKind.kIter_I, IterKind.kIter_J], keep_last_dims=3
            )
            matmul_index_map = make_iter_fusion_index_map(
                block_traits,
                [IterKind.kIter_S, IterKind.kIter_I, IterKind.kIter_J, IterKind.kIter_K],
                keep_last_dims=3,
            )

            return (
                matmul_index_map,
                A_index_map,
                B_index_map,
                C_index_map,
            )

        main_block = reduction_blocks[0]
        block_stmt = sch.get(main_block)
        if func.attrs is not None and "transform_kind" in func.attrs.keys():
            if func.attrs["transform_kind"] >= 2:

                def ldmatrix_permutation_16x16_32x8_16x16(kernel_i, kernel_j):
                    thread_id = kernel_i * 2 + kernel_j // 8
                    local_id = kernel_j % 8
                    return ldmatrix_32x8_to_shared_16x16_layout(thread_id, local_id)

                def ldmatrix_trans_permutation_16x16_32x8_16x16(kernel_i, kernel_j):
                    thread_id = kernel_i * 2 + kernel_j // 8
                    local_id = kernel_j % 8
                    return ldmatrix_trans_32x8_to_shared_16x16_layout(thread_id, local_id)

                index_map = IndexMap.from_func(ldmatrix_permutation_16x16_32x8_16x16)
                inversed_index_map = index_map.inverse([16, 16])

                def A_permutation_inverse(i, j, kernel_i, kernel_j):
                    return (i, j, *inversed_index_map.map_indices([kernel_i, kernel_j]))

                sch.transform_layout(
                    sch.get_block("A_reindex_reindex"), ("read", 0), A_permutation_inverse
                )
                index_map = IndexMap.from_func(ldmatrix_trans_permutation_16x16_32x8_16x16)
                inversed_index_map = index_map.inverse([16, 16])

                def B_permutation_inverse(i, j, kernel_i, kernel_j):
                    return (i, j, *inversed_index_map.map_indices([kernel_i, kernel_j]))

                sch.transform_layout(
                    sch.get_block("B_reindex_reindex"), ("read", 0), B_permutation_inverse
                )

        index_maps = get_index_map(block_stmt)
        if index_maps is None:
            return None
        matmul_index_map, a_index_map, b_index_map, c_index_map = index_maps

        # Start Schedule
        # Step 0. Get schedule config.
        # NOTE: we can analyze the config by the hardware spec in the future

        # tensor core intrinsic size
        micro_size_x = 16
        micro_size_y = 16
        micro_size_k = 16

        warp_size = 32
        vector_size = 4

        i_factors, j_factors, k_factors = (
            [None, 1, 4, 2],
            [1, None, 4, 2],
            [None, 2],
        )

        num_ty = i_factors[2] * j_factors[2]
        x_pad_factor = i_factors[2] * i_factors[3]
        y_pad_factor = j_factors[2] * j_factors[3]
        k_pad_factor = k_factors[1]

        # Step 1. Normalize generic matmul to C[S, I, J] += A[S, I, K] * B[S, J, K]
        block = sch.reindex(main_block, ("read", 0))
        sch.transform_layout(block, ("write", 0), a_index_map)
        block = sch.reindex(main_block, ("read", 1))
        sch.transform_layout(block, ("write", 0), b_index_map)
        block = sch.reindex(main_block, ("write", 0))
        sch.transform_layout(block, ("read", 0), c_index_map)
        sch.transform_block_layout(main_block, matmul_index_map)

        # Step 2. Padding for dynamic shape kernels
        sch.pad_einsum(
            main_block,
            [
                1,
                x_pad_factor,
                y_pad_factor,
                k_pad_factor,
                micro_size_x,
                micro_size_y,
                micro_size_k,
            ],
        )

        # Step 3. Schedule matmul to use tensor core
        block = main_block

        batch, i, j, k, i_inner, j_inner, k_inner = sch.get_loops(block)

        sch.reorder(i, j, k, i_inner, j_inner, k_inner)

        block_inner = block
        block_outer = sch.blockize(i_inner)

        i0, i1, i2, i3 = sch.split(i, factors=i_factors)
        j0, j1, j2, j3 = sch.split(j, factors=j_factors)
        k0, k1 = sch.split(k, k_factors)

        sch.reorder(i0, j0, i1, j1, j2, i2, k0, k1, i3, j3)

        block_idx = sch.fuse(i0, j0)
        block_idy = sch.fuse(i1, j1)
        thread_idy = sch.fuse(j2, i2)
        sch.bind(batch, "blockIdx.z")
        sch.bind(block_idx, "blockIdx.x")
        sch.bind(block_idy, "blockIdx.y")
        sch.bind(thread_idy, "threadIdx.y")

        def fetch_to_shared(block, idx, ndim):
            block_read = sch.cache_read(block, idx, "shared")
            sch.compute_at(block_read, k0)
            fused = sch.fuse(*sch.get_loops(block_read)[-ndim:])

            _, f_1, f_2, f_3 = sch.split(fused, factors=[None, num_ty, warp_size, vector_size])

            sch.bind(f_2, "threadIdx.x")
            sch.bind(f_1, "threadIdx.y")
            sch.vectorize(f_3)

            sch.storage_align(block_read, 0, axis=-2, factor=16, offset=8)
            sch.annotate(block_read, "tir.manifest_shared_memory_local_stage", 1)
            sch.annotate(block_read, "double_buffer_scope", 0)
            return block_read

        a_g2s = fetch_to_shared(block_outer, 0, 4)
        b_g2s = fetch_to_shared(block_outer, 1, 4)

        auto_inline_producers(sch, a_g2s)
        auto_inline_producers(sch, b_g2s)

        # create read cache to load matrix from shared memory to wmma fragments
        A_mat = sch.cache_read(block_outer, 0, "warp")
        B_mat = sch.cache_read(block_outer, 1, "warp")
        sch.compute_at(A_mat, k1)
        sch.compute_at(B_mat, k1)

        # create write cache to store matrix from wmma fragments to shared memory and global memory
        accumulator_shared_to_global = sch.cache_write(block_outer, 0, "shared")
        sch.storage_align(accumulator_shared_to_global, 0, -2, 16, 4)

        store = sch.cache_write(block_outer, 0, "warp")
        sch.reverse_compute_at(store, thread_idy)
        sch.reverse_compute_at(accumulator_shared_to_global, thread_idy)

        # split the store loop to match hardware intrinsic pattern
        i, j = sch.get_loops(store)[-2:]

        def index_map(*args):
            other_args = args[:-2]
            inner_i, inner_j = args[-2:]
            return (
                *other_args,
                *shared_16x16_to_mma_32x8_layout(inner_i, inner_j),
            )

        sch.transform_layout(A_mat, ("write", 0), index_map)
        sch.transform_layout(B_mat, ("write", 0), index_map)
        sch.transform_layout(store, ("read", 0), index_map)
        block_init_c = sch.decompose_reduction(block_outer, k0)
        block_init_c_inner = sch.get_child_blocks(block_init_c)[0]

        # Tensorization by hardware intrinsics
        intrin_group = {
            "load_a": LDMATRIX_f16_A_INTRIN,
            "load_b": LDMATRIX_f16_B_TRANS_INTRIN,
            "init": MMA_fill_16x16_f16_INTRIN,
            "compute": MMA_f16f16f16_TRANS_B_INTRIN,
            "store": MMA_store_16x16_f16_shared_INTRIN,
        }

        try:
            i, j, ii, jj = sch.get_loops(A_mat)[-4:]
            sch.tensorize(ii, intrin_group["load_a"])

            i, j, ii, jj = sch.get_loops(B_mat)[-4:]
            sch.tensorize(ii, intrin_group["load_b"])
        except:  # pylint: disable=bare-except
            return None

        def tensorize_init_store_compute():
            sch.tensorize(sch.get_loops(block_init_c_inner)[-2], intrin_group["init"])
            sch.tensorize(sch.get_loops(store)[-2], intrin_group["store"])
            sch.tensorize(sch.get_loops(block_inner)[-3], intrin_group["compute"])

        tensorize_init_store_compute()

        auto_inline_consumer_chain(sch, accumulator_shared_to_global)

        fused = sch.fuse(*sch.get_loops(accumulator_shared_to_global)[-4:])
        _, f1, f2 = sch.split(fused, factors=[None, warp_size, vector_size])
        sch.bind(f1, "threadIdx.x")
        sch.vectorize(f2)

        return sch


class MatmulMMATensorization(GPUScheduleRule):
    """
    The schedule rule for float16 tensor core matmul computation.
    func with attr 'dlight.do_not_tensorize' will not be tensorized.
    """

    def apply_config(  # pylint: disable=too-many-locals,missing-docstring
        self,
        func: tir.PrimFunc,
        config,
    ) -> Optional[tir.Schedule]:
        from tvm.tir.tensor_intrin.cuda import (  # pylint: disable=import-outside-toplevel
            get_mma_intrin_group,
            shared_16x16_to_mma_32x8_layout,
        )

        sch = tir.Schedule(func)
        root_block = analysis.get_root_block(sch)
        blocks = sch.get_child_blocks(root_block)

        if func.attrs is not None and "dlight.do_not_tensorize" in func.attrs.keys():
            return None

        reduction_blocks = get_reduction_blocks(sch, blocks)
        if reduction_blocks is None:
            return None

        main_block = reduction_blocks[0]

        # Start Schedule
        # Step 0. Get schedule config.
        # NOTE: we can analyze the config by the hardware spec in the future

        # tensor core intrinsic size
        intrin_info = config.intrin_info
        warp_row_tiles = config.warp[0]
        warp_col_tiles = config.warp[1]
        block_row_warps = config.block[0] // warp_row_tiles
        block_col_warps = config.block[1] // warp_col_tiles
        stage = config.pipeline_stage
        use_async = config.use_async
        chunk = config.rstep[0]

        micro_size_x = 16
        micro_size_y = 16
        micro_size_k = 16

        warp_size = 32

        i_factors, j_factors, k_factors = (
            [None, 1, block_row_warps, warp_row_tiles // micro_size_x],
            [1, None, block_col_warps, warp_col_tiles // micro_size_y],
            [None, chunk // micro_size_k],
        )

        num_ty = i_factors[2] * j_factors[2]
        x_pad_factor = i_factors[2] * i_factors[3]
        y_pad_factor = j_factors[2] * j_factors[3]
        k_pad_factor = k_factors[1]

        # Step 1. Normalize generic matmul to C[S, I, J] += A[S, I, K] * B[S, J, K]/B[S, K, J]
        if not (func.attrs is not None and "dlight.tensorcore_prenormlized" in func.attrs.keys()):
            sch = normalize_to_matmul(sch, main_block, ["a", "a", "a"])

        # Step 2. Padding for dynamic shape kernels
        sch.pad_einsum(
            main_block,
            [
                1,
                micro_size_x * x_pad_factor,
                micro_size_y * y_pad_factor,
                micro_size_k * k_pad_factor,
            ],
        )

        # Step 3. Schedule matmul to use tensor core
        block = main_block

        batch, i, j, k = sch.get_loops(block)

        # inner loops for tensor core computation
        i, i_inner = sch.split(i, factors=[None, micro_size_x])
        j, j_inner = sch.split(j, factors=[None, micro_size_y])
        k, k_inner = sch.split(k, factors=[None, micro_size_k])

        sch.reorder(i, j, k, i_inner, j_inner, k_inner)

        block_inner = block
        block_outer = sch.blockize(i_inner)

        i0, i1, i2, i3 = sch.split(i, factors=i_factors)
        j0, j1, j2, j3 = sch.split(j, factors=j_factors)
        k0, k1 = sch.split(k, k_factors)

        sch.reorder(i0, j0, i1, j1, j2, i2, k0, k1, i3, j3)

        block_idx = sch.fuse(i0, j0)
        block_idy = sch.fuse(i1, j1)
        thread_idy = sch.fuse(j2, i2)

        # plan rasteration
        if (
            not isinstance(config.rasterization_plan, NoRasterization)
            and sch.get(batch).extent.value == 1
        ):
            device_func, invoke_func = config.rasterization_plan.get_code()
            factor = config.rasterization_plan.panel_width_

            # TODO(lei): this is a trick for rasterization implementation
            # wait for https://github.com/apache/tvm/pull/16113 to be merged
            # require a solution for general block rasterization
            factor = 8  # should be divisible by block_idy
            if sch.get(block_idy).extent.value % factor == 0:
                block_k, block_idy = sch.split(block_idy, factors=[None, factor])
                sch.bind(block_k, "blockIdx.z")
        else:
            sch.bind(batch, "blockIdx.z")

        sch.bind(block_idx, "blockIdx.x")
        sch.bind(block_idy, "blockIdx.y")
        sch.bind(thread_idy, "threadIdx.y")

        def fetch_to_shared(block, idx, ndim, vec_len, dtype="float16"):
            block_read = sch.cache_read(block, idx, "shared.dyn")
            sch.compute_at(block_read, k0)
            fused = sch.fuse(*sch.get_loops(block_read)[-ndim:])

            _, f_1, f_2, f_3 = sch.split(fused, factors=[None, num_ty, warp_size, vec_len])

            sch.bind(f_2, "threadIdx.x")
            sch.bind(f_1, "threadIdx.y")
            sch.vectorize(f_3)
            return block_read

        a_g2s = fetch_to_shared(
            block_outer,
            0,
            2,
            vec_len=list(config.vectorize.values())[0],
            dtype=intrin_info.in_dtype,
        )
        b_g2s = fetch_to_shared(
            block_outer,
            1,
            2,
            vec_len=list(config.vectorize.values())[1],
            dtype=intrin_info.in_dtype,
        )

        sch.annotate(a_g2s, ann_key="permuted_layout", ann_val="g2s_A")
        sch.annotate(b_g2s, ann_key="permuted_layout", ann_val="g2s_B")

        auto_inline_producers(sch, a_g2s)
        auto_inline_producers(sch, b_g2s)

        # create read cache to load matrix from shared memory to wmma fragments
        A_mat = sch.cache_read(block_outer, 0, "warp")
        B_mat = sch.cache_read(block_outer, 1, "warp")
        sch.compute_at(A_mat, k1)
        sch.compute_at(B_mat, k1)

        # create write cache to store matrix from wmma fragments to shared memory and global memory
        accumulator_shared_to_global = sch.cache_write(block_outer, 0, "shared.dyn")
        sch.storage_align(accumulator_shared_to_global, 0, -2, 16, 4)

        store = sch.cache_write(block_outer, 0, "warp")
        sch.reverse_compute_at(store, thread_idy)
        sch.reverse_compute_at(accumulator_shared_to_global, thread_idy)

        # split the store loop to match hardware intrinsic pattern
        i, j = sch.get_loops(store)[-2:]
        i0, i1 = sch.split(i, factors=[None, micro_size_x])
        j0, j1 = sch.split(j, factors=[None, micro_size_y])
        sch.reorder(i0, j0, i1, j1)

        block_init_c = sch.decompose_reduction(block_outer, k0)
        block_init_c_inner = sch.get_child_blocks(block_init_c)[0]

        # Tensorization by hardware intrinsics
        intrin_group = get_mma_intrin_group(
            load_scope="shared.dyn",
            store_scope="shared.dyn",
            in_dtype=intrin_info.in_dtype,
            out_dtype=intrin_info.out_dtype,
            trans_a=False,
            trans_b=intrin_info.trans_b,
        )

        def index_map_A(b, i, j):
            return (
                b,
                i // 16,
                j // 16,
                *shared_16x16_to_mma_32x8_layout(i % 16, j % 16),
            )

        def index_map_B(b, i, j):
            return (
                b,
                i // 16,
                j // 16,
                *shared_16x16_to_mma_32x8_layout(i % 16, j % 16),
            )

        def index_map_C(b, i, j):
            return (
                b,
                i // 16,
                j // 16,
                *shared_16x16_to_mma_32x8_layout(i % 16, j % 16),
            )

        sch.transform_layout(A_mat, ("write", 0), index_map_A)
        sch.transform_layout(B_mat, ("write", 0), index_map_A)
        sch.transform_layout(store, ("read", 0), index_map_C)

        try:
            i, j = sch.get_loops(A_mat)[-2:]
            i0, i1 = sch.split(i, factors=[None, micro_size_x])
            j0, j1 = sch.split(j, factors=[None, micro_size_y])
            sch.reorder(i0, j0, i1, j1)
            sch.unroll(i0)
            sch.unroll(j0)
            ba = sch.blockize(i1)
            sch.annotate(ba, ann_key="permuted_layout", ann_val="s2l_A")
            sch.tensorize(ba, intrin_group["load_a"])

            i, j = sch.get_loops(B_mat)[-2:]
            i0, i1 = sch.split(i, factors=[None, micro_size_x])
            j0, j1 = sch.split(j, factors=[None, micro_size_y])
            sch.reorder(i0, j0, i1, j1)
            sch.unroll(i0)
            sch.unroll(j0)
            bb = sch.blockize(i1)
            sch.annotate(bb, ann_key="permuted_layout", ann_val="s2l_B")
            sch.tensorize(bb, intrin_group["load_b"])
        except:  # pylint: disable=bare-except
            return None

        # Try to tensorize the init
        tensorize_success: bool = False

        def tensorize_init_store_compute():
            sch.tensorize(sch.get_loops(block_init_c_inner)[-2], intrin_group["init"])
            sch.tensorize(sch.get_loops(store)[-2], intrin_group["store"])
            sch.tensorize(sch.get_loops(block_inner)[-3], intrin_group["compute"])

        try:
            tensorize_init_store_compute()
            tensorize_success = True
        except:  # pylint: disable=bare-except
            return None

        auto_inline_consumer_chain(sch, accumulator_shared_to_global)

        fused = sch.fuse(*sch.get_loops(accumulator_shared_to_global)[-2:])
        _, f1, f2 = sch.split(
            fused, factors=[None, warp_size, max(list(config.vectorize.values()))]
        )
        sch.bind(f1, "threadIdx.x")
        sch.vectorize(f2)

        if stage > 1:
            sch.annotate(k0, ann_key="software_pipeline_stage", ann_val=[0, 0, stage - 1])
            sch.annotate(k0, ann_key="software_pipeline_order", ann_val=[0, 1, 2])
        if use_async:
            sch.annotate(k0, "software_pipeline_async_stages", [0])

        return sch if tensorize_success else None


class MatmulWMMATensorization(GPUScheduleRule):
    """
    The schedule rule for float16 tensor core matmul computation.
    func with attr 'dlight.do_not_tensorize' will not be tensorized.
    """

    def apply(  # pylint: disable=too-many-locals,missing-docstring
        self,
        func: tir.PrimFunc,
        target: Target,
        _: bool,
    ) -> Optional[tir.Schedule]:
        from tvm.tir.tensor_intrin.cuda import (  # pylint: disable=import-outside-toplevel
            get_wmma_intrin_group,
        )

        if not isinstance(func, tir.PrimFunc) or not self.is_target_available(target):
            return None
        sch = tir.Schedule(func)
        root_block = analysis.get_root_block(sch)
        blocks = sch.get_child_blocks(root_block)

        if func.attrs is not None and "dlight.do_not_tensorize" in func.attrs.keys():
            return None

        reduction_blocks = get_reduction_blocks(sch, blocks)
        if reduction_blocks is None:
            return None

        main_block = reduction_blocks[0]
        block_stmt = sch.get(main_block)
        index_maps = get_index_map(block_stmt)
        if index_maps is None:
            return None
        matmul_index_map, a_index_map, b_index_map, c_index_map = index_maps

        # Start Schedule
        # Step 0. Get schedule config.
        # NOTE: we can analyze the config by the hardware spec in the future

        # tensor core intrinsic size
        micro_size_x = 16
        micro_size_y = 16
        micro_size_k = 16

        warp_size = 32
        vector_size = 4

        i_factors, j_factors, k_factors = (
            [None, 1, 4, 2],
            [1, None, 4, 2],
            [None, 4],
        )

        num_ty = i_factors[2] * j_factors[2]
        x_pad_factor = i_factors[2] * i_factors[3]
        y_pad_factor = j_factors[2] * j_factors[3]
        k_pad_factor = k_factors[1]

        # Step 1. Normalize generic matmul to C[S, I, J] += A[S, I, K] * B[S, J, K]
        block = sch.reindex(main_block, ("read", 0))
        sch.transform_layout(block, ("write", 0), a_index_map)
        block = sch.reindex(main_block, ("read", 1))
        sch.transform_layout(block, ("write", 0), b_index_map)
        block = sch.reindex(main_block, ("write", 0))
        sch.transform_layout(block, ("read", 0), c_index_map)
        sch.transform_block_layout(main_block, matmul_index_map)

        # Step 2. Padding for dynamic shape kernels
        sch.pad_einsum(
            main_block,
            [
                1,
                micro_size_x * x_pad_factor,
                micro_size_y * y_pad_factor,
                micro_size_k * k_pad_factor,
            ],
        )

        # Step 3. Schedule matmul to use tensor core
        block = main_block

        batch, i, j, k = sch.get_loops(block)

        # inner loops for tensor core computation
        i, i_inner = sch.split(i, factors=[None, micro_size_x])
        j, j_inner = sch.split(j, factors=[None, micro_size_y])
        k, k_inner = sch.split(k, factors=[None, micro_size_k])

        sch.reorder(i, j, k, i_inner, j_inner, k_inner)

        block_inner = block
        block_outer = sch.blockize(i_inner)

        i0, i1, i2, i3 = sch.split(i, factors=i_factors)
        j0, j1, j2, j3 = sch.split(j, factors=j_factors)
        k0, k1 = sch.split(k, k_factors)
        sch.annotate(k0, "software_pipeline_order", [0, 3, 1, 4, 5, 2, 6])
        sch.annotate(k0, "software_pipeline_stage", [0, 0, 0, 0, 0, 1, 1])
        sch.annotate(k1, "software_pipeline_order", [0, 1, 2])
        sch.annotate(k1, "software_pipeline_stage", [0, 0, 1])

        sch.reorder(i0, j0, i1, j1, j2, i2, k0, k1, i3, j3)

        block_idx = sch.fuse(i0, j0)
        block_idy = sch.fuse(i1, j1)
        thread_idy = sch.fuse(j2, i2)
        sch.bind(batch, "blockIdx.z")
        sch.bind(block_idx, "blockIdx.x")
        sch.bind(block_idy, "blockIdx.y")
        sch.bind(thread_idy, "threadIdx.y")

        def fetch_to_shared(block, idx, ndim):
            block_read = sch.cache_read(block, idx, "shared.dyn")
            sch.compute_at(block_read, k0)
            fused = sch.fuse(*sch.get_loops(block_read)[-ndim:])

            _, f_1, f_2, f_3 = sch.split(fused, factors=[None, num_ty, warp_size, vector_size])

            sch.bind(f_2, "threadIdx.x")
            sch.bind(f_1, "threadIdx.y")
            sch.vectorize(f_3)

            sch.storage_align(block_read, 0, axis=-2, factor=16, offset=8)
            sch.annotate(block_read, "tir.manifest_shared_memory_local_stage", 1)
            sch.annotate(block_read, "double_buffer_scope", 0)
            return block_read

        a_g2s = fetch_to_shared(block_outer, 0, 2)
        b_g2s = fetch_to_shared(block_outer, 1, 2)

        auto_inline_producers(sch, a_g2s)
        auto_inline_producers(sch, b_g2s)

        # create read cache to load matrix from shared memory to wmma fragments
        A_mat = sch.cache_read(block_outer, 0, "wmma.matrix_a")
        B_mat = sch.cache_read(block_outer, 1, "wmma.matrix_b")
        sch.compute_at(A_mat, k1)
        sch.compute_at(B_mat, k1)

        # create write cache to store matrix from wmma fragments to shared memory and global memory
        accumulator_shared_to_global = sch.cache_write(block_outer, 0, "shared.dyn")
        sch.storage_align(accumulator_shared_to_global, 0, -2, 16, 4)

        store = sch.cache_write(block_outer, 0, "wmma.accumulator")
        sch.reverse_compute_at(store, thread_idy)
        sch.reverse_compute_at(accumulator_shared_to_global, thread_idy)

        # split the store loop to match hardware intrinsic pattern
        i, j = sch.get_loops(store)[-2:]
        i0, i1 = sch.split(i, factors=[None, 16])
        j0, j1 = sch.split(j, factors=[None, 16])
        sch.reorder(i0, j0, i1, j1)

        block_init_c = sch.decompose_reduction(block_outer, k0)
        block_init_c_inner = sch.get_child_blocks(block_init_c)[0]

        # Tensorization by hardware intrinsics
        intrin_group = get_wmma_intrin_group(
            load_scope="shared.dyn",
            store_scope="shared.dyn",
            in_dtype="float16",
            out_dtype="float32",
            trans_b=True,
        )

        try:
            i, j = sch.get_loops(A_mat)[-2:]
            i0, i1 = sch.split(i, factors=[None, 16])
            j0, j1 = sch.split(j, factors=[None, 16])
            sch.reorder(i0, j0, i1, j1)
            sch.unroll(i0)
            sch.unroll(j0)
            sch.tensorize(i1, intrin_group["load_a"])

            i, j = sch.get_loops(B_mat)[-2:]
            i0, i1 = sch.split(i, factors=[None, 16])
            j0, j1 = sch.split(j, factors=[None, 16])
            sch.reorder(i0, j0, i1, j1)
            sch.unroll(i0)
            sch.unroll(j0)
            sch.tensorize(i1, intrin_group["load_b"])
        except:  # pylint: disable=bare-except
            return None

        # Try to tensorize the init, store and compute block with f16 or f32 intrinsics
        tensorize_success: bool = False

        def tensorize_init_store_compute():
            sch.tensorize(sch.get_loops(block_init_c_inner)[-2], intrin_group["init"])
            sch.tensorize(sch.get_loops(store)[-2], intrin_group["store"])
            sch.tensorize(sch.get_loops(block_inner)[-3], intrin_group["compute"])

        try:
            tensorize_init_store_compute()
            tensorize_success = True
        except:  # pylint: disable=bare-except
            intrin_group = get_wmma_intrin_group(
                load_scope="shared.dyn",
                store_scope="shared.dyn",
                in_dtype="float16",
                out_dtype="float16",
                trans_b=True,
            )

        if not tensorize_success:
            try:
                tensorize_init_store_compute()
                tensorize_success = True
            except:  # pylint: disable=bare-except
                return None
        auto_inline_consumer_chain(sch, accumulator_shared_to_global)

        fused = sch.fuse(*sch.get_loops(accumulator_shared_to_global)[-2:])
        _, f1, f2 = sch.split(fused, factors=[None, warp_size, vector_size])
        sch.bind(f1, "threadIdx.x")
        sch.vectorize(f2)

        return sch if tensorize_success else None

    def apply_config(  # pylint: disable=too-many-locals,missing-docstring
        self,
        func: tir.PrimFunc,
        config,
    ) -> Optional[tir.Schedule]:
        from tvm.tir.tensor_intrin.cuda import (  # pylint: disable=import-outside-toplevel
            get_wmma_intrin_group,
        )

        sch = tir.Schedule(func)
        root_block = analysis.get_root_block(sch)
        blocks = sch.get_child_blocks(root_block)

        if func.attrs is not None and "dlight.do_not_tensorize" in func.attrs.keys():
            return None

        reduction_blocks = get_reduction_blocks(sch, blocks)
        if reduction_blocks is None:
            return None

        main_block = reduction_blocks[0]

        # Start Schedule
        # Step 0. Get schedule config.
        # NOTE: we can analyze the config by the hardware spec in the future

        # tensor core intrinsic size
        intrin_info = config.intrin_info
        warp_row_tiles = config.warp[0]
        warp_col_tiles = config.warp[1]
        block_row_warps = config.block[0] // warp_row_tiles
        block_col_warps = config.block[1] // warp_col_tiles
        stage = config.pipeline_stage
        use_async = config.use_async
        chunk = config.rstep[0]

        micro_size_x = 16
        micro_size_y = 16
        micro_size_k = 16

        warp_size = 32

        i_factors, j_factors, k_factors = (
            [None, 1, block_row_warps, warp_row_tiles // micro_size_x],
            [1, None, block_col_warps, warp_col_tiles // micro_size_y],
            [None, chunk // micro_size_k],
        )

        num_ty = i_factors[2] * j_factors[2]
        x_pad_factor = i_factors[2] * i_factors[3]
        y_pad_factor = j_factors[2] * j_factors[3]
        k_pad_factor = k_factors[1]

        # Step 1. Normalize generic matmul to C[S, I, J] += A[S, I, K] * B[S, J, K]/B[S, K, J]
        if not (func.attrs is not None and "dlight.tensorcore_prenormlized" in func.attrs.keys()):
            sch = normalize_to_matmul(sch, main_block, ["a", "a", "a"])

        # Step 2. Padding for dynamic shape kernels
        sch.pad_einsum(
            main_block,
            [
                1,
                micro_size_x * x_pad_factor,
                micro_size_y * y_pad_factor,
                micro_size_k * k_pad_factor,
            ],
        )

        # Step 3. Schedule matmul to use tensor core
        block = main_block

        batch, i, j, k = sch.get_loops(block)

        # inner loops for tensor core computation
        i, i_inner = sch.split(i, factors=[None, micro_size_x])
        j, j_inner = sch.split(j, factors=[None, micro_size_y])
        k, k_inner = sch.split(k, factors=[None, micro_size_k])

        sch.reorder(i, j, k, i_inner, j_inner, k_inner)

        block_inner = block
        block_outer = sch.blockize(i_inner)

        i0, i1, i2, i3 = sch.split(i, factors=i_factors)
        j0, j1, j2, j3 = sch.split(j, factors=j_factors)
        k0, k1 = sch.split(k, k_factors)

        sch.reorder(i0, j0, i1, j1, j2, i2, k0, k1, i3, j3)

        block_idx = sch.fuse(i0, j0)
        block_idy = sch.fuse(i1, j1)
        thread_idy = sch.fuse(j2, i2)
        # plan rasteration
        if (
            not isinstance(config.rasterization_plan, NoRasterization)
            and sch.get(batch).extent.value == 1
        ):
            device_func, invoke_func = config.rasterization_plan.get_code()
            factor = config.rasterization_plan.panel_width_

            # TODO(lei): this is a trick for rasterization implementation
            # wait for https://github.com/apache/tvm/pull/16113 to be merged
            # require a solution for general block rasterization
            factor = 8  # should be divisible by block_idy
            if sch.get(block_idy).extent.value % factor == 0:
                block_k, block_idy = sch.split(block_idy, factors=[None, factor])
                sch.bind(block_k, "blockIdx.z")
        else:
            sch.bind(batch, "blockIdx.z")

        sch.bind(block_idx, "blockIdx.x")
        sch.bind(block_idy, "blockIdx.y")
        sch.bind(thread_idy, "threadIdx.y")

        def fetch_to_shared(block, idx, ndim, vec_len, dtype="float16"):
            block_read = sch.cache_read(block, idx, "shared.dyn")
            sch.compute_at(block_read, k0)
            fused = sch.fuse(*sch.get_loops(block_read)[-ndim:])

            _, f_1, f_2, f_3 = sch.split(fused, factors=[None, num_ty, warp_size, vec_len])

            sch.bind(f_2, "threadIdx.x")
            sch.bind(f_1, "threadIdx.y")
            sch.vectorize(f_3)
            offset: int = 0
            if dtype == "float16":
                offset = 8
            elif dtype == "int8":
                offset = 16
            # todo(lei): the pad value should be varied according to the data type
            sch.storage_align(block_read, 0, axis=-2, factor=16, offset=offset)
            return block_read

        a_g2s = fetch_to_shared(
            block_outer,
            0,
            2,
            vec_len=list(config.vectorize.values())[0],
            dtype=intrin_info.in_dtype,
        )
        b_g2s = fetch_to_shared(
            block_outer,
            1,
            2,
            vec_len=list(config.vectorize.values())[1],
            dtype=intrin_info.in_dtype,
        )

        auto_inline_producers(sch, a_g2s)
        auto_inline_producers(sch, b_g2s)

        # create read cache to load matrix from shared memory to wmma fragments
        A_mat = sch.cache_read(block_outer, 0, "wmma.matrix_a")
        B_mat = sch.cache_read(block_outer, 1, "wmma.matrix_b")
        sch.compute_at(A_mat, k1)
        sch.compute_at(B_mat, k1)

        # create write cache to store matrix from wmma fragments to shared memory and global memory
        accumulator_shared_to_global = sch.cache_write(block_outer, 0, "shared.dyn")
        sch.storage_align(accumulator_shared_to_global, 0, -2, 16, 4)

        store = sch.cache_write(block_outer, 0, "wmma.accumulator")
        sch.reverse_compute_at(store, thread_idy)
        sch.reverse_compute_at(accumulator_shared_to_global, thread_idy)

        # split the store loop to match hardware intrinsic pattern
        i, j = sch.get_loops(store)[-2:]
        i0, i1 = sch.split(i, factors=[None, 16])
        j0, j1 = sch.split(j, factors=[None, 16])
        sch.reorder(i0, j0, i1, j1)

        block_init_c = sch.decompose_reduction(block_outer, k0)
        block_init_c_inner = sch.get_child_blocks(block_init_c)[0]

        # Tensorization by hardware intrinsics
        intrin_group = get_wmma_intrin_group(
            load_scope="shared.dyn",
            store_scope="shared.dyn",
            in_dtype=intrin_info.in_dtype,
            out_dtype=intrin_info.out_dtype,
            trans_b=intrin_info.trans_b,
        )

        try:
            i, j = sch.get_loops(A_mat)[-2:]
            i0, i1 = sch.split(i, factors=[None, 16])
            j0, j1 = sch.split(j, factors=[None, 16])
            sch.reorder(i0, j0, i1, j1)
            sch.unroll(i0)
            sch.unroll(j0)
            sch.tensorize(i1, intrin_group["load_a"])

            i, j = sch.get_loops(B_mat)[-2:]
            i0, i1 = sch.split(i, factors=[None, 16])
            j0, j1 = sch.split(j, factors=[None, 16])
            sch.reorder(i0, j0, i1, j1)
            sch.unroll(i0)
            sch.unroll(j0)
            sch.tensorize(i1, intrin_group["load_b"])
        except:  # pylint: disable=bare-except
            return None

        # Try to tensorize the init, store and compute block with f16 or f32 intrinsics
        tensorize_success: bool = False

        def tensorize_init_store_compute():
            sch.tensorize(sch.get_loops(block_init_c_inner)[-2], intrin_group["init"])
            sch.tensorize(sch.get_loops(store)[-2], intrin_group["store"])
            sch.tensorize(sch.get_loops(block_inner)[-3], intrin_group["compute"])

        try:
            tensorize_init_store_compute()
            tensorize_success = True
        except:  # pylint: disable=bare-except
            return None

        auto_inline_consumer_chain(sch, accumulator_shared_to_global)

        fused = sch.fuse(*sch.get_loops(accumulator_shared_to_global)[-2:])
        _, f1, f2 = sch.split(
            fused, factors=[None, warp_size, max(list(config.vectorize.values()))]
        )
        sch.bind(f1, "threadIdx.x")
        sch.vectorize(f2)

        if stage > 1:
            sch.annotate(k0, ann_key="software_pipeline_stage", ann_val=[0, 0, stage - 1])
            sch.annotate(k0, ann_key="software_pipeline_order", ann_val=[0, 1, 2])
        if use_async:
            sch.annotate(k0, "software_pipeline_async_stages", [0])

        return sch if tensorize_success else None


class MatmulInt8Tensorization(GPUScheduleRule):
    """
    The schedule rule for int8 tensor core matmul computation.
    func with attr 'dlight.do_not_tensorize' will not be tensorized.
    """

    def apply(  # pylint: disable=too-many-locals,missing-docstring
        self,
        func: tir.PrimFunc,
        target: Target,
        _: bool,
    ) -> Optional[tir.Schedule]:
        from tvm.tir.tensor_intrin.cuda import (  # pylint: disable=import-outside-toplevel
            get_wmma_intrin_group,
        )

        if not isinstance(func, tir.PrimFunc) or not self.is_target_available(target):
            return None
        sch = tir.Schedule(func)
        root_block = analysis.get_root_block(sch)
        blocks = sch.get_child_blocks(root_block)

        if func.attrs is not None and "dlight.do_not_tensorize" in func.attrs.keys():
            return None

        reduction_blocks = get_reduction_blocks(sch, blocks)
        if reduction_blocks is None:
            return None

        main_block = reduction_blocks[0]
        block_stmt = sch.get(main_block)
        index_maps = get_index_map(block_stmt)
        if index_maps is None:
            return None
        matmul_index_map, a_index_map, b_index_map, c_index_map = index_maps

        # Start Schedule
        # Step 0. Get schedule config.
        # NOTE: we can analyze the config by the hardware spec in the future

        # tensor core intrinsic size
        micro_size_x = 16
        micro_size_y = 16
        micro_size_k = 16

        warp_size = 32
        vector_size = 4

        i_factors, j_factors, k_factors = (
            [None, 1, 4, 2],
            [1, None, 4, 2],
            [None, 1],
        )

        num_ty = i_factors[2] * j_factors[2]
        x_pad_factor = i_factors[2] * i_factors[3]
        y_pad_factor = j_factors[2] * j_factors[3]
        k_pad_factor = k_factors[1]

        # Step 1. Normalize generic matmul to C[S, I, J] += A[S, I, K] * B[S, J, K]
        block = sch.reindex(main_block, ("read", 0))
        sch.transform_layout(block, ("write", 0), a_index_map)
        block = sch.reindex(main_block, ("read", 1))
        sch.transform_layout(block, ("write", 0), b_index_map)
        block = sch.reindex(main_block, ("write", 0))
        sch.transform_layout(block, ("read", 0), c_index_map)
        sch.transform_block_layout(main_block, matmul_index_map)

        # Step 2. Padding for dynamic shape kernels
        sch.pad_einsum(
            main_block,
            [
                1,
                micro_size_x * x_pad_factor,
                micro_size_y * y_pad_factor,
                micro_size_k * k_pad_factor,
            ],
        )

        # Step 3. Schedule matmul to use tensor core
        block = main_block

        batch, i, j, k = sch.get_loops(block)

        # inner loops for tensor core computation
        i, i_inner = sch.split(i, factors=[None, micro_size_x])
        j, j_inner = sch.split(j, factors=[None, micro_size_y])
        k, k_inner = sch.split(k, factors=[None, micro_size_k])

        sch.reorder(i, j, k, i_inner, j_inner, k_inner)

        block_inner = block
        block_outer = sch.blockize(i_inner)

        i0, i1, i2, i3 = sch.split(i, factors=i_factors)
        j0, j1, j2, j3 = sch.split(j, factors=j_factors)
        k0, k1 = sch.split(k, k_factors)
        sch.annotate(k0, "software_pipeline_order", [0, 3, 1, 4, 5, 2, 6])
        sch.annotate(k0, "software_pipeline_stage", [0, 0, 0, 0, 0, 1, 1])
        sch.annotate(k1, "software_pipeline_order", [0, 1, 2])
        sch.annotate(k1, "software_pipeline_stage", [0, 0, 1])

        sch.reorder(i0, j0, i1, j1, j2, i2, k0, k1, i3, j3)

        block_idx = sch.fuse(i0, j0)
        block_idy = sch.fuse(i1, j1)
        thread_idy = sch.fuse(j2, i2)
        sch.bind(batch, "blockIdx.z")
        sch.bind(block_idx, "blockIdx.x")
        sch.bind(block_idy, "blockIdx.y")
        sch.bind(thread_idy, "threadIdx.y")

        def fetch_to_shared(block, idx, ndim):
            block_read = sch.cache_read(block, idx, "shared.dyn")
            sch.compute_at(block_read, k0)
            fused = sch.fuse(*sch.get_loops(block_read)[-ndim:])

            _, f_1, f_2, f_3 = sch.split(fused, factors=[None, num_ty, warp_size, vector_size])

            sch.bind(f_2, "threadIdx.x")
            sch.bind(f_1, "threadIdx.y")
            sch.vectorize(f_3)

            sch.storage_align(block_read, 0, axis=-2, factor=32, offset=16)
            sch.annotate(block_read, "tir.manifest_shared_memory_local_stage", 1)
            sch.annotate(block_read, "double_buffer_scope", 0)
            return block_read

        a_g2s = fetch_to_shared(block_outer, 0, 2)
        b_g2s = fetch_to_shared(block_outer, 1, 2)

        auto_inline_producers(sch, a_g2s)
        auto_inline_producers(sch, b_g2s)

        # create read cache to load matrix from shared memory to wmma fragments
        A_mat = sch.cache_read(block_outer, 0, "wmma.matrix_a")
        B_mat = sch.cache_read(block_outer, 1, "wmma.matrix_b")
        sch.compute_at(A_mat, k1)
        sch.compute_at(B_mat, k1)

        # create write cache to store matrix from wmma fragments to shared memory and global memory
        accumulator_shared_to_global = sch.cache_write(block_outer, 0, "shared.dyn")
        sch.storage_align(accumulator_shared_to_global, 0, -2, 16, 4)

        store = sch.cache_write(block_outer, 0, "wmma.accumulator")
        sch.reverse_compute_at(store, thread_idy)
        sch.reverse_compute_at(accumulator_shared_to_global, thread_idy)

        # split the store loop to match hardware intrinsic pattern
        i, j = sch.get_loops(store)[-2:]
        i0, i1 = sch.split(i, factors=[None, 16])
        j0, j1 = sch.split(j, factors=[None, 16])
        sch.reorder(i0, j0, i1, j1)

        block_init_c = sch.decompose_reduction(block_outer, k0)
        block_init_c_inner = sch.get_child_blocks(block_init_c)[0]

        # Tensorization by hardware intrinsics
        intrin_group = get_wmma_intrin_group(
            load_scope="shared.dyn",
            store_scope="shared.dyn",
            in_dtype="int8",
            out_dtype="int32",
            trans_b=True,
        )

        try:
            i, j = sch.get_loops(A_mat)[-2:]
            i0, i1 = sch.split(i, factors=[None, 16])
            j0, j1 = sch.split(j, factors=[None, 16])
            sch.reorder(i0, j0, i1, j1)
            sch.unroll(i0)
            sch.unroll(j0)
            sch.tensorize(i1, intrin_group["load_a"])

            i, j = sch.get_loops(B_mat)[-2:]
            i0, i1 = sch.split(i, factors=[None, 16])
            j0, j1 = sch.split(j, factors=[None, 16])
            sch.reorder(i0, j0, i1, j1)
            sch.unroll(i0)
            sch.unroll(j0)
            sch.tensorize(i1, intrin_group["load_b"])
        except:  # pylint: disable=bare-except
            return None

        def tensorize_init_store_compute():
            sch.tensorize(sch.get_loops(block_init_c_inner)[-2], intrin_group["init"])
            sch.tensorize(sch.get_loops(store)[-2], intrin_group["store"])
            sch.tensorize(sch.get_loops(block_inner)[-3], intrin_group["compute"])

        try:
            tensorize_init_store_compute()
        except:  # pylint: disable=bare-except
            return None

        auto_inline_consumer_chain(sch, accumulator_shared_to_global)

        fused = sch.fuse(*sch.get_loops(accumulator_shared_to_global)[-2:])
        _, f1, f2 = sch.split(fused, factors=[None, warp_size, vector_size])
        sch.bind(f1, "threadIdx.x")
        sch.vectorize(f2)

        return sch
=======
from typing import Optional

from tvm import tir
from tvm.target import Target
from tvm.tir.stmt import ForKind

from ..base import ScheduleRule, analysis
from . import utils
from .matmul_analysis import (
    auto_inline_consumer_chain,
    auto_inline_producers,
    get_in_out_dtypes,
    get_index_map,
    get_reduction_blocks,
)
from .matmul_mma import MatmulTensorizationMMA
from .matmul_wmma import MatmulInt8Tensorization, MatmulTensorizationWMMA, MatmulTensorizationLegacy
>>>>>>> b47b4fc6


class Matmul(GPUScheduleRule):
    """The schedule rule for matmul-like computation"""

    @dataclass
    class Config:
        block_size_x: int = 8
        block_size_y: int = 8
        vthread_x: int = 1
        vthread_y: int = 1
        micro_size_x: int = 4
        micro_size_y: int = 4
        micro_size_k: int = 8
        vector_size: int = 1
        unroll: int = 256  # 0 means no unroll
        use_shared: bool = True
        storage_align: bool = False
        inner_x: bool = False

    def get_configs(self, target: Target) -> Config:
        """Get the schedule config for the target"""
        if target.kind.name == "cuda" or target.kind.name == "rocm":
            return Matmul.Config(
                block_size_x=8,
                block_size_y=16,
                vthread_x=1,
                vthread_y=1,
                micro_size_x=4,
                micro_size_y=4,
                micro_size_k=16,
                vector_size=2,
                unroll=256,
                use_shared=True,
                storage_align=True,
                inner_x=False,
            )
        elif target.kind.name == "opencl" and "android" in str(target.host):
            return Matmul.Config(
                block_size_x=8,
                block_size_y=8,
                vthread_x=1,
                vthread_y=1,
                micro_size_x=8,
                micro_size_y=2,
                micro_size_k=16,
                vector_size=8,
                unroll=64,
                use_shared=False,
                storage_align=False,
                inner_x=True,
            )
        else:
            return Matmul.Config()

    def apply(  # pylint: disable=too-many-locals,missing-docstring
        self,
        func: tir.PrimFunc,
        target: Target,
        _: bool,
    ) -> Optional[tir.Schedule]:
        if not isinstance(func, tir.PrimFunc) or not self.is_target_available(target):
            return None
        sch = tir.Schedule(func)
        root_block = analysis.get_root_block(sch)
        blocks = sch.get_child_blocks(root_block)

        reduction_blocks = get_reduction_blocks(sch, blocks)
        if reduction_blocks is None:
            return None

        main_block = reduction_blocks[0]
        block_stmt = sch.get(main_block)
        sch = normalize_to_matmul(sch, main_block)
        if sch is None:
            return None

        # Step 1. Check Tensor Core support
        # Tensorization config:
        # If any value of I, J, K is fixed and less than this threshold,
        # tensorization rule will not be applied.
        minimal_tensorize_threshold = 64
<<<<<<< HEAD

        if target.kind.name == "cuda" and check_sm_version(target.arch) >= 70:
=======
        block_stmt = sch.get(main_block)
        if target.kind.name == "cuda" and utils.get_sm_version(target) >= 70:
>>>>>>> b47b4fc6
            apply_tensorization: bool = True
            # the batch dimension is not taken into consideration.
            for item_var in block_stmt.iter_vars[1:]:
                extent = item_var.dom.extent
                if isinstance(extent, tir.expr.IntImm):
                    if extent.value <= minimal_tensorize_threshold:
                        apply_tensorization = False
            if apply_tensorization:
                # Analyze read/write buffers and choose correct tensorizer: int8 or fp16.
                in_dtype, out_dtype = get_in_out_dtypes(block_stmt)
                if in_dtype == "int8" and out_dtype == "int32":
                    tensorize_sch = MatmulInt8Tensorization().apply(func, target, _)
                elif utils.get_sm_version(target) == 80:
                    # For A100(sm_80), use MMA tensorization.
                    tensorize_sch = MatmulTensorizationMMA().apply(func, target, _)
                else:
<<<<<<< HEAD
                    tensorize_sch = MatmulWMMATensorization().apply(func, target, _)
=======
                    # For other GPUs, use WMMA tensorization.
                    tensorize_sch = MatmulTensorizationWMMA().apply(func, target, _)
>>>>>>> b47b4fc6
                if tensorize_sch is not None:
                    return tensorize_sch

        # Step 2. Get schedule config.
        config = self.get_configs(target)

        # Step 3. Schedule matmul
        y_kernel_size = config.vthread_y * config.block_size_y * config.micro_size_y
        x_kernel_size = config.vthread_x * config.block_size_x * config.micro_size_x
        if config.inner_x:
            sch.pad_einsum(
                main_block,
                [1, y_kernel_size, x_kernel_size, config.micro_size_k],
            )
            batch, y, x, k = sch.get_loops(main_block)
        else:
            sch.pad_einsum(
                main_block,
                [1, x_kernel_size, y_kernel_size, config.micro_size_k],
            )
            batch, x, y, k = sch.get_loops(main_block)
        by, vy, ty, yi = sch.split(
            y, [None, config.vthread_y, config.block_size_y, config.micro_size_y]
        )
        bx, vx, tx, xi = sch.split(
            x, [None, config.vthread_x, config.block_size_x, config.micro_size_x]
        )
        ko, ki = sch.split(k, factors=[None, config.micro_size_k])
        sch.reorder(by, bx, vy, vx, ty, tx, ko, ki, yi, xi)
        by = sch.fuse(batch, by)
        sch.bind(bx, "blockIdx.x")
        sch.bind(by, "blockIdx.y")
        sch.bind(vy, "vthread.y")
        sch.bind(vx, "vthread.x")
        sch.bind(ty, "threadIdx.y")
        sch.bind(tx, "threadIdx.x")
        inner_loop = config.micro_size_x if config.inner_x else config.micro_size_y
        if inner_loop % config.vector_size == 0:
            _, v = sch.split(xi, [None, config.vector_size])
            sch.vectorize(v)

        if config.unroll > 0:
            sch.annotate(tx, ann_key="pragma_auto_unroll_max_step", ann_val=config.unroll)
            sch.annotate(tx, ann_key="pragma_unroll_explicit", ann_val=1)

        l2g = sch.cache_write(main_block, 0, "local")
        sch.reverse_compute_at(l2g, tx, preserve_unit_loops=True)
        if config.micro_size_x % config.vector_size == 0:
            _, v = sch.split(sch.get_loops(l2g)[-1], [None, config.vector_size])
            sch.vectorize(v)

        if config.use_shared:

            def _cooperative_fetch(index, vec_len):
                block = sch.cache_read(main_block, index, "shared")
                num_loops = len(sch.get_loops(block))
                sch.compute_at(block, ko, preserve_unit_loops=True)
                loops = sch.get_loops(block)[-num_loops:]
                ty, tx, _, vec = sch.split(
                    sch.fuse(*loops),
                    factors=[config.block_size_y, config.block_size_x, None, vec_len],
                )
                sch.vectorize(vec)
                sch.bind(ty, "threadIdx.y")
                sch.bind(tx, "threadIdx.x")
                if config.storage_align:
                    sch.storage_align(block, 0, axis=1, factor=8, offset=vec_len)
                return block

            a_g2s = _cooperative_fetch(0, vec_len=config.vector_size)
            b_g2s = _cooperative_fetch(1, vec_len=config.vector_size)

            auto_inline_producers(sch, a_g2s)
            auto_inline_producers(sch, b_g2s)
        else:
            auto_inline_producers(sch, main_block)

        auto_inline_consumer_chain(sch, l2g)
        sch.decompose_reduction(main_block, ko)
<<<<<<< HEAD
        return sch

    def apply_config(  # pylint: disable=too-many-locals,missing-docstring
        self,
        func: tir.PrimFunc,
        config,
    ) -> tir.Schedule:
        sch = tir.Schedule(func)
        root_block = analysis.get_root_block(sch)
        blocks = sch.get_child_blocks(root_block)

        reduction_blocks = get_reduction_blocks(sch, blocks)
        if reduction_blocks is None:
            return None

        # in some case conv template will use this rule, but the tile config is not
        # analyzed by matmul expr.
        assert len(config.block) == 2, "Matmul Only support 2D block"

        if config.use_tc:
            tensorize_sch = MatmulMMATensorization().apply_config(func, config)
            if tensorize_sch is not None:
                return tensorize_sch

        main_block = reduction_blocks[0]
        block_stmt = sch.get(main_block)

        # cuda core prefer b is [k, j] layout without swizzling.
        index_maps = get_index_map(block_stmt, ["n", "n", "n"])
        if index_maps is None:
            return None
        matmul_index_map, a_index_map, b_index_map, c_index_map = index_maps

        # Step 0. Normalize generic matmul to C[S, I, J] += A[S, I, K] * B[S, J, K]
        block = sch.reindex(main_block, ("read", 0))
        sch.transform_layout(block, ("write", 0), a_index_map)
        block = sch.reindex(main_block, ("read", 1))
        sch.transform_layout(block, ("write", 0), b_index_map)
        block = sch.reindex(main_block, ("write", 0))
        sch.transform_layout(block, ("read", 0), c_index_map)
        sch.transform_block_layout(main_block, matmul_index_map)

        # Step 2. Get schedule config.
        block_row_warps = config.block[0] // (config.thread[0] * config.step[0])
        block_col_warps = config.block[1] // (config.thread[1] * config.step[1])
        thread_row_tiles = config.thread[1] // (config.step[0] * 2)
        thread_col_tiles = config.thread[1] // (config.step[1] * 2)
        vthread_row_tiles = config.step[0] * 2  # expand vtrhead to avoid load band conflict
        vthread_col_tiles = config.step[1] * 2  # expand vtrhead to avoid load band conflict
        chunk = config.rstep[0]

        # Step 3. Schedule matmul
        BM = block_row_warps * vthread_row_tiles * thread_row_tiles
        BN = block_col_warps * vthread_col_tiles * thread_col_tiles
        BK = chunk

        sch.pad_einsum(
            main_block,
            [1, BM, BN, BK],
        )
        batch, y, x, k = sch.get_loops(main_block)
        by, vy, ty, yi = sch.split(y, [None, vthread_row_tiles, block_row_warps, thread_row_tiles])
        bx, vx, tx, xi = sch.split(x, [None, vthread_col_tiles, block_col_warps, thread_col_tiles])
        ko, ki = sch.split(k, factors=[None, BK])
        sch.reorder(by, bx, vy, vx, ty, tx, ko, ki, yi, xi)
        by = sch.fuse(batch, by)
        sch.bind(bx, "blockIdx.x")
        sch.bind(by, "blockIdx.y")
        sch.bind(vy, "vthread.y")
        sch.bind(vx, "vthread.x")
        sch.bind(ty, "threadIdx.y")
        sch.bind(tx, "threadIdx.x")

        def prod(iterable):
            return reduce(lambda x, y: x * y, iterable, 1)

        l2g = sch.cache_write(main_block, 0, "local")
        sch.reverse_compute_at(l2g, tx, preserve_unit_loops=True)

        def _cooperative_fetch(index, vec_len):
            block = sch.cache_read(main_block, index, "shared")
            num_loops = len(sch.get_loops(block))
            block_local = sch.cache_read(main_block, index, "local")
            sch.compute_at(block_local, ki, preserve_unit_loops=True)
            sch.compute_at(block, ko, preserve_unit_loops=True)
            loops = sch.get_loops(block)[-num_loops:]
            _, ty, tx, vec = sch.split(
                sch.fuse(*loops),
                factors=[None, block_row_warps, block_col_warps, vec_len],
            )

            auto_inline_producers(sch, block)

            def is_trivial_load(block):
                # avoid vectorize under global[v2, v1]] shared[v1, v2] case
                reads = sch.get(block).reads
                writes = sch.get(block).writes
                if len(reads) != 1 or len(writes) != 1:
                    return False
                return all(
                    read.region[-1] == write.region[-1] for read, write in zip(reads, writes)
                )

            if is_trivial_load(block):
                sch.vectorize(vec)

            sch.bind(ty, "threadIdx.y")
            sch.bind(tx, "threadIdx.x")

            _, vec = sch.split(
                sch.fuse(*sch.get_loops(block_local)[-2:]),
                [None, vec_len // prod(config.step)],
            )
            sch.vectorize(vec)

            return block

        for i, input_region in enumerate(sch.get(main_block).reads):
            _buffer_name = input_region.buffer.name.replace("_reindex", "").replace("_pad", "")
            if _buffer_name not in config.cached_tensors:
                print(
                    f"Warning: {_buffer_name} is not in cached_tensors {config.cached_tensors}, skip."
                )
                continue

            # otherwise cooperative fetch in shared memory.
            if _buffer_name in config.vectorize:
                vectorize = config.vectorize[_buffer_name]
            else:
                vectorize = 1

            _cooperative_fetch(i, vec_len=vectorize)

        auto_inline_consumer_chain(sch, l2g)

        _, vec = sch.split(
            sch.fuse(*sch.get_loops(l2g)[-2:]), [None, vectorize // prod(config.step)]
        )
        sch.vectorize(vec)

        sch.decompose_reduction(main_block, ko)
=======

        # Step 4. Check if there are unbound blocks. Execute fallback scheduling to them.
        def is_scheduled(block: tir.schedule.BlockRV) -> bool:
            loops = sch.get_loops(block)
            loop_kinds = {sch.get(loop).kind for loop in loops}
            return loop_kinds != {ForKind.SERIAL}

        blocks = sch.get_child_blocks(root_block)
        max_threads_per_block = utils.max_threads_per_block(target)
        for block in blocks:
            if is_scheduled(block):
                continue
            # no axis of the block is bound to thread or block
            s_loops = sch.get_loops(block)
            bx, tx = sch.split(
                sch.fuse(*s_loops),
                factors=[
                    None,
                    256,
                ],
            )
            sch.bind(bx, "blockIdx.x")
            sch.bind(tx, "threadIdx.x")

>>>>>>> b47b4fc6
        return sch<|MERGE_RESOLUTION|>--- conflicted
+++ resolved
@@ -17,1350 +17,14 @@
 # pylint: disable=missing-docstring, invalid-name
 """A GEMM schedule rule for GPU operators."""
 from dataclasses import dataclass
-<<<<<<< HEAD
-from typing import Dict, List, Optional, Tuple
-from functools import reduce
-
-from tvm import tir
-from tvm.target import Target
-from tvm.tir import PrimExpr
-from tvm.tir import IndexMap
-from .base import GPUScheduleRule
-from ..base import ScheduleRule, analysis
-from ..base.roller.rasterization import NoRasterization
-from ..base.analysis import (
-    IterKind,
-    IterTrait,
-    detect_iter_traits,
-    get_reduction_blocks,
-    get_index_map,
-    get_in_out_dtypes,
-    normalize_to_matmul,
-)
-
-
-def _collect_producers(sch: tir.Schedule, block: tir.schedule.BlockRV):
-    result = []
-    for producer in sch.get_producers(block):
-        result.append(producer)
-        result.extend(_collect_producers(sch, producer))
-    return result
-
-
-def _collect_consumers(sch: tir.Schedule, block: tir.schedule.BlockRV):
-    result = []
-    for consumer in sch.get_consumers(block):
-        result.append(consumer)
-        result.extend(_collect_consumers(sch, consumer))
-    return result
-
-
-def auto_inline_producers(
-    sch: tir.Schedule,
-    block: tir.schedule.BlockRV,
-):
-    while True:
-        inlined_cnt = 0
-        producers = _collect_producers(sch, block)
-        for producer in producers:
-            try:
-                sch.compute_inline(producer)
-                inlined_cnt += 1
-            except:  # pylint: disable=bare-except
-                continue
-        if inlined_cnt == 0:
-            return
-
-
-def auto_inline_consumers(
-    sch: tir.Schedule,
-    block: tir.schedule.BlockRV,
-):
-    while True:
-        inlined_cnt = 0
-        consumers = _collect_consumers(sch, block)
-        for consumer in consumers:
-            try:
-                sch.compute_inline(consumer)
-                inlined_cnt += 1
-            except:  # pylint: disable=bare-except
-                continue
-        for consumer in consumers:
-            try:
-                sch.reverse_compute_inline(consumer)
-                inlined_cnt += 1
-            except:  # pylint: disable=bare-except
-                continue
-        if inlined_cnt == 0:
-            return
-
-
-def auto_inline_consumer_chain(
-    sch: tir.Schedule,
-    block: tir.schedule.BlockRV,
-):
-    auto_inline_consumers(sch, block)
-    remaining_consumers = sch.get_consumers(block)
-
-    if len(remaining_consumers) != 0:
-        # Some blocks have failed to be inlined to the producer cache-write stage.
-        # This could be due to another producer block that has not been scheduled.
-        for c in remaining_consumers:
-            for p in sch.get_producers(c):
-                if sch.get(p) != sch.get(block):
-                    auto_inline_producers(sch, p)
-                    sch.compute_inline(p)
-
-        # Try inlining into the cache-write stage again, this time it should succeed.
-        auto_inline_consumers(sch, block)
-
-    msg = "There are some consumers of the cache-write stage that are not properly inlined."
-    assert len(sch.get_consumers(block)) == 0, msg
-
-
-def check_sm_version(arch: str) -> int:
-    sm_version = arch.replace("sm_", "")
-    return int(sm_version) if sm_version.isdigit() else -1
-
-
-class MatmulAdvancedTensorizationMMA(ScheduleRule):
-    """
-    The advanced schedule rule for float16 tensor core matmul computation.
-    func with attr 'dlight.do_not_tensorize' will not be tensorized.
-    """
-
-    def apply(  # pylint: disable=too-many-locals,missing-docstring
-        self,
-        func: tir.PrimFunc,
-        target: Target,
-        _: bool,
-    ) -> Optional[tir.Schedule]:
-        from tvm.tir.tensor_intrin.cuda import (  # pylint: disable=import-outside-toplevel
-            LDMATRIX_f16_A_INTRIN,
-            LDMATRIX_f16_B_INTRIN,
-            LDMATRIX_f16_B_TRANS_INTRIN,
-            MMA_f16f16f16_INTRIN,
-            MMA_f16f16f16_TRANS_B_INTRIN,
-            MMA_fill_16x16_f16_INTRIN,
-            MMA_store_16x16_f16_shared_INTRIN,
-            shared_16x16_to_mma_32x8_layout,
-            ldmatrix_32x8_to_shared_16x16_layout,
-            ldmatrix_trans_32x8_to_shared_16x16_layout,
-        )
-
-        sch = tir.Schedule(func)
-        root_block = analysis.get_root_block(sch)
-        blocks = sch.get_child_blocks(root_block)
-
-        if func.attrs is not None and "dlight.do_not_tensorize" in func.attrs.keys():
-            return None
-
-        reduction_blocks = get_reduction_blocks(sch, blocks)
-        if reduction_blocks is None:
-            return None
-
-        def make_iter_fusion_index_map(
-            traits: List[IterTrait],
-            kind_order: List[IterKind],
-            keep_last_dims: int = 0,
-        ) -> tir.IndexMap:
-            fused_iters: Dict[IterKind, PrimExpr] = {}
-            keep_iters: List[tir.Var] = []
-            input_iters: List[tir.Var] = []
-            for i, trait in enumerate(traits):
-                v_i = tir.Var(f"i{i}", trait.extent.dtype)
-                input_iters.append(v_i)
-                if trait.kind == IterKind.kIter_T:
-                    continue
-                if trait.kind not in kind_order:
-                    raise ValueError(f"Unknown iter kind {trait.kind}")
-                if i + keep_last_dims < len(traits):
-                    if trait.kind in fused_iters:
-                        fused_iters[trait.kind] = fused_iters[trait.kind] * trait.extent + v_i
-                    else:
-                        fused_iters[trait.kind] = v_i
-                else:
-                    keep_iters.append(v_i)
-            final_indices: List[tir.PrimExpr] = [
-                fused_iters.get(kind, tir.IntImm(traits[0].extent.dtype, 0)) for kind in kind_order
-            ]
-            final_indices.extend(keep_iters)
-
-            return tir.IndexMap(input_iters, final_indices, None)
-
-        def get_index_map(block: tir.Block) -> Optional[Tuple[tir.IndexMap, ...]]:
-            """Get index maps for the block
-
-            Parameters
-            ----------
-            block : tir.Block
-                The block to be analyzed
-
-            Returns
-            -------
-            index_maps : Optional[Tuple[tir.IndexMap]]
-                The index maps for the block, or None if the block is not a gemm-liked kernel
-            """
-            traits = detect_iter_traits(block)
-            if traits is None:
-                return None
-            A_traits, B_traits, C_traits, block_traits = traits
-
-            A_index_map = make_iter_fusion_index_map(
-                A_traits, [IterKind.kIter_S, IterKind.kIter_I, IterKind.kIter_K], keep_last_dims=2
-            )
-            B_index_map = make_iter_fusion_index_map(
-                B_traits, [IterKind.kIter_S, IterKind.kIter_J, IterKind.kIter_K], keep_last_dims=2
-            )
-            C_index_map = make_iter_fusion_index_map(
-                C_traits, [IterKind.kIter_S, IterKind.kIter_I, IterKind.kIter_J], keep_last_dims=3
-            )
-            matmul_index_map = make_iter_fusion_index_map(
-                block_traits,
-                [IterKind.kIter_S, IterKind.kIter_I, IterKind.kIter_J, IterKind.kIter_K],
-                keep_last_dims=3,
-            )
-
-            return (
-                matmul_index_map,
-                A_index_map,
-                B_index_map,
-                C_index_map,
-            )
-
-        main_block = reduction_blocks[0]
-        block_stmt = sch.get(main_block)
-        if func.attrs is not None and "transform_kind" in func.attrs.keys():
-            if func.attrs["transform_kind"] >= 2:
-
-                def ldmatrix_permutation_16x16_32x8_16x16(kernel_i, kernel_j):
-                    thread_id = kernel_i * 2 + kernel_j // 8
-                    local_id = kernel_j % 8
-                    return ldmatrix_32x8_to_shared_16x16_layout(thread_id, local_id)
-
-                def ldmatrix_trans_permutation_16x16_32x8_16x16(kernel_i, kernel_j):
-                    thread_id = kernel_i * 2 + kernel_j // 8
-                    local_id = kernel_j % 8
-                    return ldmatrix_trans_32x8_to_shared_16x16_layout(thread_id, local_id)
-
-                index_map = IndexMap.from_func(ldmatrix_permutation_16x16_32x8_16x16)
-                inversed_index_map = index_map.inverse([16, 16])
-
-                def A_permutation_inverse(i, j, kernel_i, kernel_j):
-                    return (i, j, *inversed_index_map.map_indices([kernel_i, kernel_j]))
-
-                sch.transform_layout(
-                    sch.get_block("A_reindex_reindex"), ("read", 0), A_permutation_inverse
-                )
-                index_map = IndexMap.from_func(ldmatrix_trans_permutation_16x16_32x8_16x16)
-                inversed_index_map = index_map.inverse([16, 16])
-
-                def B_permutation_inverse(i, j, kernel_i, kernel_j):
-                    return (i, j, *inversed_index_map.map_indices([kernel_i, kernel_j]))
-
-                sch.transform_layout(
-                    sch.get_block("B_reindex_reindex"), ("read", 0), B_permutation_inverse
-                )
-
-        index_maps = get_index_map(block_stmt)
-        if index_maps is None:
-            return None
-        matmul_index_map, a_index_map, b_index_map, c_index_map = index_maps
-
-        # Start Schedule
-        # Step 0. Get schedule config.
-        # NOTE: we can analyze the config by the hardware spec in the future
-
-        # tensor core intrinsic size
-        micro_size_x = 16
-        micro_size_y = 16
-        micro_size_k = 16
-
-        warp_size = 32
-        vector_size = 4
-
-        i_factors, j_factors, k_factors = (
-            [None, 1, 4, 2],
-            [1, None, 4, 2],
-            [None, 2],
-        )
-
-        num_ty = i_factors[2] * j_factors[2]
-        x_pad_factor = i_factors[2] * i_factors[3]
-        y_pad_factor = j_factors[2] * j_factors[3]
-        k_pad_factor = k_factors[1]
-
-        # Step 1. Normalize generic matmul to C[S, I, J] += A[S, I, K] * B[S, J, K]
-        block = sch.reindex(main_block, ("read", 0))
-        sch.transform_layout(block, ("write", 0), a_index_map)
-        block = sch.reindex(main_block, ("read", 1))
-        sch.transform_layout(block, ("write", 0), b_index_map)
-        block = sch.reindex(main_block, ("write", 0))
-        sch.transform_layout(block, ("read", 0), c_index_map)
-        sch.transform_block_layout(main_block, matmul_index_map)
-
-        # Step 2. Padding for dynamic shape kernels
-        sch.pad_einsum(
-            main_block,
-            [
-                1,
-                x_pad_factor,
-                y_pad_factor,
-                k_pad_factor,
-                micro_size_x,
-                micro_size_y,
-                micro_size_k,
-            ],
-        )
-
-        # Step 3. Schedule matmul to use tensor core
-        block = main_block
-
-        batch, i, j, k, i_inner, j_inner, k_inner = sch.get_loops(block)
-
-        sch.reorder(i, j, k, i_inner, j_inner, k_inner)
-
-        block_inner = block
-        block_outer = sch.blockize(i_inner)
-
-        i0, i1, i2, i3 = sch.split(i, factors=i_factors)
-        j0, j1, j2, j3 = sch.split(j, factors=j_factors)
-        k0, k1 = sch.split(k, k_factors)
-
-        sch.reorder(i0, j0, i1, j1, j2, i2, k0, k1, i3, j3)
-
-        block_idx = sch.fuse(i0, j0)
-        block_idy = sch.fuse(i1, j1)
-        thread_idy = sch.fuse(j2, i2)
-        sch.bind(batch, "blockIdx.z")
-        sch.bind(block_idx, "blockIdx.x")
-        sch.bind(block_idy, "blockIdx.y")
-        sch.bind(thread_idy, "threadIdx.y")
-
-        def fetch_to_shared(block, idx, ndim):
-            block_read = sch.cache_read(block, idx, "shared")
-            sch.compute_at(block_read, k0)
-            fused = sch.fuse(*sch.get_loops(block_read)[-ndim:])
-
-            _, f_1, f_2, f_3 = sch.split(fused, factors=[None, num_ty, warp_size, vector_size])
-
-            sch.bind(f_2, "threadIdx.x")
-            sch.bind(f_1, "threadIdx.y")
-            sch.vectorize(f_3)
-
-            sch.storage_align(block_read, 0, axis=-2, factor=16, offset=8)
-            sch.annotate(block_read, "tir.manifest_shared_memory_local_stage", 1)
-            sch.annotate(block_read, "double_buffer_scope", 0)
-            return block_read
-
-        a_g2s = fetch_to_shared(block_outer, 0, 4)
-        b_g2s = fetch_to_shared(block_outer, 1, 4)
-
-        auto_inline_producers(sch, a_g2s)
-        auto_inline_producers(sch, b_g2s)
-
-        # create read cache to load matrix from shared memory to wmma fragments
-        A_mat = sch.cache_read(block_outer, 0, "warp")
-        B_mat = sch.cache_read(block_outer, 1, "warp")
-        sch.compute_at(A_mat, k1)
-        sch.compute_at(B_mat, k1)
-
-        # create write cache to store matrix from wmma fragments to shared memory and global memory
-        accumulator_shared_to_global = sch.cache_write(block_outer, 0, "shared")
-        sch.storage_align(accumulator_shared_to_global, 0, -2, 16, 4)
-
-        store = sch.cache_write(block_outer, 0, "warp")
-        sch.reverse_compute_at(store, thread_idy)
-        sch.reverse_compute_at(accumulator_shared_to_global, thread_idy)
-
-        # split the store loop to match hardware intrinsic pattern
-        i, j = sch.get_loops(store)[-2:]
-
-        def index_map(*args):
-            other_args = args[:-2]
-            inner_i, inner_j = args[-2:]
-            return (
-                *other_args,
-                *shared_16x16_to_mma_32x8_layout(inner_i, inner_j),
-            )
-
-        sch.transform_layout(A_mat, ("write", 0), index_map)
-        sch.transform_layout(B_mat, ("write", 0), index_map)
-        sch.transform_layout(store, ("read", 0), index_map)
-        block_init_c = sch.decompose_reduction(block_outer, k0)
-        block_init_c_inner = sch.get_child_blocks(block_init_c)[0]
-
-        # Tensorization by hardware intrinsics
-        intrin_group = {
-            "load_a": LDMATRIX_f16_A_INTRIN,
-            "load_b": LDMATRIX_f16_B_TRANS_INTRIN,
-            "init": MMA_fill_16x16_f16_INTRIN,
-            "compute": MMA_f16f16f16_TRANS_B_INTRIN,
-            "store": MMA_store_16x16_f16_shared_INTRIN,
-        }
-
-        try:
-            i, j, ii, jj = sch.get_loops(A_mat)[-4:]
-            sch.tensorize(ii, intrin_group["load_a"])
-
-            i, j, ii, jj = sch.get_loops(B_mat)[-4:]
-            sch.tensorize(ii, intrin_group["load_b"])
-        except:  # pylint: disable=bare-except
-            return None
-
-        def tensorize_init_store_compute():
-            sch.tensorize(sch.get_loops(block_init_c_inner)[-2], intrin_group["init"])
-            sch.tensorize(sch.get_loops(store)[-2], intrin_group["store"])
-            sch.tensorize(sch.get_loops(block_inner)[-3], intrin_group["compute"])
-
-        tensorize_init_store_compute()
-
-        auto_inline_consumer_chain(sch, accumulator_shared_to_global)
-
-        fused = sch.fuse(*sch.get_loops(accumulator_shared_to_global)[-4:])
-        _, f1, f2 = sch.split(fused, factors=[None, warp_size, vector_size])
-        sch.bind(f1, "threadIdx.x")
-        sch.vectorize(f2)
-
-        return sch
-
-
-class MatmulMMATensorization(GPUScheduleRule):
-    """
-    The schedule rule for float16 tensor core matmul computation.
-    func with attr 'dlight.do_not_tensorize' will not be tensorized.
-    """
-
-    def apply_config(  # pylint: disable=too-many-locals,missing-docstring
-        self,
-        func: tir.PrimFunc,
-        config,
-    ) -> Optional[tir.Schedule]:
-        from tvm.tir.tensor_intrin.cuda import (  # pylint: disable=import-outside-toplevel
-            get_mma_intrin_group,
-            shared_16x16_to_mma_32x8_layout,
-        )
-
-        sch = tir.Schedule(func)
-        root_block = analysis.get_root_block(sch)
-        blocks = sch.get_child_blocks(root_block)
-
-        if func.attrs is not None and "dlight.do_not_tensorize" in func.attrs.keys():
-            return None
-
-        reduction_blocks = get_reduction_blocks(sch, blocks)
-        if reduction_blocks is None:
-            return None
-
-        main_block = reduction_blocks[0]
-
-        # Start Schedule
-        # Step 0. Get schedule config.
-        # NOTE: we can analyze the config by the hardware spec in the future
-
-        # tensor core intrinsic size
-        intrin_info = config.intrin_info
-        warp_row_tiles = config.warp[0]
-        warp_col_tiles = config.warp[1]
-        block_row_warps = config.block[0] // warp_row_tiles
-        block_col_warps = config.block[1] // warp_col_tiles
-        stage = config.pipeline_stage
-        use_async = config.use_async
-        chunk = config.rstep[0]
-
-        micro_size_x = 16
-        micro_size_y = 16
-        micro_size_k = 16
-
-        warp_size = 32
-
-        i_factors, j_factors, k_factors = (
-            [None, 1, block_row_warps, warp_row_tiles // micro_size_x],
-            [1, None, block_col_warps, warp_col_tiles // micro_size_y],
-            [None, chunk // micro_size_k],
-        )
-
-        num_ty = i_factors[2] * j_factors[2]
-        x_pad_factor = i_factors[2] * i_factors[3]
-        y_pad_factor = j_factors[2] * j_factors[3]
-        k_pad_factor = k_factors[1]
-
-        # Step 1. Normalize generic matmul to C[S, I, J] += A[S, I, K] * B[S, J, K]/B[S, K, J]
-        if not (func.attrs is not None and "dlight.tensorcore_prenormlized" in func.attrs.keys()):
-            sch = normalize_to_matmul(sch, main_block, ["a", "a", "a"])
-
-        # Step 2. Padding for dynamic shape kernels
-        sch.pad_einsum(
-            main_block,
-            [
-                1,
-                micro_size_x * x_pad_factor,
-                micro_size_y * y_pad_factor,
-                micro_size_k * k_pad_factor,
-            ],
-        )
-
-        # Step 3. Schedule matmul to use tensor core
-        block = main_block
-
-        batch, i, j, k = sch.get_loops(block)
-
-        # inner loops for tensor core computation
-        i, i_inner = sch.split(i, factors=[None, micro_size_x])
-        j, j_inner = sch.split(j, factors=[None, micro_size_y])
-        k, k_inner = sch.split(k, factors=[None, micro_size_k])
-
-        sch.reorder(i, j, k, i_inner, j_inner, k_inner)
-
-        block_inner = block
-        block_outer = sch.blockize(i_inner)
-
-        i0, i1, i2, i3 = sch.split(i, factors=i_factors)
-        j0, j1, j2, j3 = sch.split(j, factors=j_factors)
-        k0, k1 = sch.split(k, k_factors)
-
-        sch.reorder(i0, j0, i1, j1, j2, i2, k0, k1, i3, j3)
-
-        block_idx = sch.fuse(i0, j0)
-        block_idy = sch.fuse(i1, j1)
-        thread_idy = sch.fuse(j2, i2)
-
-        # plan rasteration
-        if (
-            not isinstance(config.rasterization_plan, NoRasterization)
-            and sch.get(batch).extent.value == 1
-        ):
-            device_func, invoke_func = config.rasterization_plan.get_code()
-            factor = config.rasterization_plan.panel_width_
-
-            # TODO(lei): this is a trick for rasterization implementation
-            # wait for https://github.com/apache/tvm/pull/16113 to be merged
-            # require a solution for general block rasterization
-            factor = 8  # should be divisible by block_idy
-            if sch.get(block_idy).extent.value % factor == 0:
-                block_k, block_idy = sch.split(block_idy, factors=[None, factor])
-                sch.bind(block_k, "blockIdx.z")
-        else:
-            sch.bind(batch, "blockIdx.z")
-
-        sch.bind(block_idx, "blockIdx.x")
-        sch.bind(block_idy, "blockIdx.y")
-        sch.bind(thread_idy, "threadIdx.y")
-
-        def fetch_to_shared(block, idx, ndim, vec_len, dtype="float16"):
-            block_read = sch.cache_read(block, idx, "shared.dyn")
-            sch.compute_at(block_read, k0)
-            fused = sch.fuse(*sch.get_loops(block_read)[-ndim:])
-
-            _, f_1, f_2, f_3 = sch.split(fused, factors=[None, num_ty, warp_size, vec_len])
-
-            sch.bind(f_2, "threadIdx.x")
-            sch.bind(f_1, "threadIdx.y")
-            sch.vectorize(f_3)
-            return block_read
-
-        a_g2s = fetch_to_shared(
-            block_outer,
-            0,
-            2,
-            vec_len=list(config.vectorize.values())[0],
-            dtype=intrin_info.in_dtype,
-        )
-        b_g2s = fetch_to_shared(
-            block_outer,
-            1,
-            2,
-            vec_len=list(config.vectorize.values())[1],
-            dtype=intrin_info.in_dtype,
-        )
-
-        sch.annotate(a_g2s, ann_key="permuted_layout", ann_val="g2s_A")
-        sch.annotate(b_g2s, ann_key="permuted_layout", ann_val="g2s_B")
-
-        auto_inline_producers(sch, a_g2s)
-        auto_inline_producers(sch, b_g2s)
-
-        # create read cache to load matrix from shared memory to wmma fragments
-        A_mat = sch.cache_read(block_outer, 0, "warp")
-        B_mat = sch.cache_read(block_outer, 1, "warp")
-        sch.compute_at(A_mat, k1)
-        sch.compute_at(B_mat, k1)
-
-        # create write cache to store matrix from wmma fragments to shared memory and global memory
-        accumulator_shared_to_global = sch.cache_write(block_outer, 0, "shared.dyn")
-        sch.storage_align(accumulator_shared_to_global, 0, -2, 16, 4)
-
-        store = sch.cache_write(block_outer, 0, "warp")
-        sch.reverse_compute_at(store, thread_idy)
-        sch.reverse_compute_at(accumulator_shared_to_global, thread_idy)
-
-        # split the store loop to match hardware intrinsic pattern
-        i, j = sch.get_loops(store)[-2:]
-        i0, i1 = sch.split(i, factors=[None, micro_size_x])
-        j0, j1 = sch.split(j, factors=[None, micro_size_y])
-        sch.reorder(i0, j0, i1, j1)
-
-        block_init_c = sch.decompose_reduction(block_outer, k0)
-        block_init_c_inner = sch.get_child_blocks(block_init_c)[0]
-
-        # Tensorization by hardware intrinsics
-        intrin_group = get_mma_intrin_group(
-            load_scope="shared.dyn",
-            store_scope="shared.dyn",
-            in_dtype=intrin_info.in_dtype,
-            out_dtype=intrin_info.out_dtype,
-            trans_a=False,
-            trans_b=intrin_info.trans_b,
-        )
-
-        def index_map_A(b, i, j):
-            return (
-                b,
-                i // 16,
-                j // 16,
-                *shared_16x16_to_mma_32x8_layout(i % 16, j % 16),
-            )
-
-        def index_map_B(b, i, j):
-            return (
-                b,
-                i // 16,
-                j // 16,
-                *shared_16x16_to_mma_32x8_layout(i % 16, j % 16),
-            )
-
-        def index_map_C(b, i, j):
-            return (
-                b,
-                i // 16,
-                j // 16,
-                *shared_16x16_to_mma_32x8_layout(i % 16, j % 16),
-            )
-
-        sch.transform_layout(A_mat, ("write", 0), index_map_A)
-        sch.transform_layout(B_mat, ("write", 0), index_map_A)
-        sch.transform_layout(store, ("read", 0), index_map_C)
-
-        try:
-            i, j = sch.get_loops(A_mat)[-2:]
-            i0, i1 = sch.split(i, factors=[None, micro_size_x])
-            j0, j1 = sch.split(j, factors=[None, micro_size_y])
-            sch.reorder(i0, j0, i1, j1)
-            sch.unroll(i0)
-            sch.unroll(j0)
-            ba = sch.blockize(i1)
-            sch.annotate(ba, ann_key="permuted_layout", ann_val="s2l_A")
-            sch.tensorize(ba, intrin_group["load_a"])
-
-            i, j = sch.get_loops(B_mat)[-2:]
-            i0, i1 = sch.split(i, factors=[None, micro_size_x])
-            j0, j1 = sch.split(j, factors=[None, micro_size_y])
-            sch.reorder(i0, j0, i1, j1)
-            sch.unroll(i0)
-            sch.unroll(j0)
-            bb = sch.blockize(i1)
-            sch.annotate(bb, ann_key="permuted_layout", ann_val="s2l_B")
-            sch.tensorize(bb, intrin_group["load_b"])
-        except:  # pylint: disable=bare-except
-            return None
-
-        # Try to tensorize the init
-        tensorize_success: bool = False
-
-        def tensorize_init_store_compute():
-            sch.tensorize(sch.get_loops(block_init_c_inner)[-2], intrin_group["init"])
-            sch.tensorize(sch.get_loops(store)[-2], intrin_group["store"])
-            sch.tensorize(sch.get_loops(block_inner)[-3], intrin_group["compute"])
-
-        try:
-            tensorize_init_store_compute()
-            tensorize_success = True
-        except:  # pylint: disable=bare-except
-            return None
-
-        auto_inline_consumer_chain(sch, accumulator_shared_to_global)
-
-        fused = sch.fuse(*sch.get_loops(accumulator_shared_to_global)[-2:])
-        _, f1, f2 = sch.split(
-            fused, factors=[None, warp_size, max(list(config.vectorize.values()))]
-        )
-        sch.bind(f1, "threadIdx.x")
-        sch.vectorize(f2)
-
-        if stage > 1:
-            sch.annotate(k0, ann_key="software_pipeline_stage", ann_val=[0, 0, stage - 1])
-            sch.annotate(k0, ann_key="software_pipeline_order", ann_val=[0, 1, 2])
-        if use_async:
-            sch.annotate(k0, "software_pipeline_async_stages", [0])
-
-        return sch if tensorize_success else None
-
-
-class MatmulWMMATensorization(GPUScheduleRule):
-    """
-    The schedule rule for float16 tensor core matmul computation.
-    func with attr 'dlight.do_not_tensorize' will not be tensorized.
-    """
-
-    def apply(  # pylint: disable=too-many-locals,missing-docstring
-        self,
-        func: tir.PrimFunc,
-        target: Target,
-        _: bool,
-    ) -> Optional[tir.Schedule]:
-        from tvm.tir.tensor_intrin.cuda import (  # pylint: disable=import-outside-toplevel
-            get_wmma_intrin_group,
-        )
-
-        if not isinstance(func, tir.PrimFunc) or not self.is_target_available(target):
-            return None
-        sch = tir.Schedule(func)
-        root_block = analysis.get_root_block(sch)
-        blocks = sch.get_child_blocks(root_block)
-
-        if func.attrs is not None and "dlight.do_not_tensorize" in func.attrs.keys():
-            return None
-
-        reduction_blocks = get_reduction_blocks(sch, blocks)
-        if reduction_blocks is None:
-            return None
-
-        main_block = reduction_blocks[0]
-        block_stmt = sch.get(main_block)
-        index_maps = get_index_map(block_stmt)
-        if index_maps is None:
-            return None
-        matmul_index_map, a_index_map, b_index_map, c_index_map = index_maps
-
-        # Start Schedule
-        # Step 0. Get schedule config.
-        # NOTE: we can analyze the config by the hardware spec in the future
-
-        # tensor core intrinsic size
-        micro_size_x = 16
-        micro_size_y = 16
-        micro_size_k = 16
-
-        warp_size = 32
-        vector_size = 4
-
-        i_factors, j_factors, k_factors = (
-            [None, 1, 4, 2],
-            [1, None, 4, 2],
-            [None, 4],
-        )
-
-        num_ty = i_factors[2] * j_factors[2]
-        x_pad_factor = i_factors[2] * i_factors[3]
-        y_pad_factor = j_factors[2] * j_factors[3]
-        k_pad_factor = k_factors[1]
-
-        # Step 1. Normalize generic matmul to C[S, I, J] += A[S, I, K] * B[S, J, K]
-        block = sch.reindex(main_block, ("read", 0))
-        sch.transform_layout(block, ("write", 0), a_index_map)
-        block = sch.reindex(main_block, ("read", 1))
-        sch.transform_layout(block, ("write", 0), b_index_map)
-        block = sch.reindex(main_block, ("write", 0))
-        sch.transform_layout(block, ("read", 0), c_index_map)
-        sch.transform_block_layout(main_block, matmul_index_map)
-
-        # Step 2. Padding for dynamic shape kernels
-        sch.pad_einsum(
-            main_block,
-            [
-                1,
-                micro_size_x * x_pad_factor,
-                micro_size_y * y_pad_factor,
-                micro_size_k * k_pad_factor,
-            ],
-        )
-
-        # Step 3. Schedule matmul to use tensor core
-        block = main_block
-
-        batch, i, j, k = sch.get_loops(block)
-
-        # inner loops for tensor core computation
-        i, i_inner = sch.split(i, factors=[None, micro_size_x])
-        j, j_inner = sch.split(j, factors=[None, micro_size_y])
-        k, k_inner = sch.split(k, factors=[None, micro_size_k])
-
-        sch.reorder(i, j, k, i_inner, j_inner, k_inner)
-
-        block_inner = block
-        block_outer = sch.blockize(i_inner)
-
-        i0, i1, i2, i3 = sch.split(i, factors=i_factors)
-        j0, j1, j2, j3 = sch.split(j, factors=j_factors)
-        k0, k1 = sch.split(k, k_factors)
-        sch.annotate(k0, "software_pipeline_order", [0, 3, 1, 4, 5, 2, 6])
-        sch.annotate(k0, "software_pipeline_stage", [0, 0, 0, 0, 0, 1, 1])
-        sch.annotate(k1, "software_pipeline_order", [0, 1, 2])
-        sch.annotate(k1, "software_pipeline_stage", [0, 0, 1])
-
-        sch.reorder(i0, j0, i1, j1, j2, i2, k0, k1, i3, j3)
-
-        block_idx = sch.fuse(i0, j0)
-        block_idy = sch.fuse(i1, j1)
-        thread_idy = sch.fuse(j2, i2)
-        sch.bind(batch, "blockIdx.z")
-        sch.bind(block_idx, "blockIdx.x")
-        sch.bind(block_idy, "blockIdx.y")
-        sch.bind(thread_idy, "threadIdx.y")
-
-        def fetch_to_shared(block, idx, ndim):
-            block_read = sch.cache_read(block, idx, "shared.dyn")
-            sch.compute_at(block_read, k0)
-            fused = sch.fuse(*sch.get_loops(block_read)[-ndim:])
-
-            _, f_1, f_2, f_3 = sch.split(fused, factors=[None, num_ty, warp_size, vector_size])
-
-            sch.bind(f_2, "threadIdx.x")
-            sch.bind(f_1, "threadIdx.y")
-            sch.vectorize(f_3)
-
-            sch.storage_align(block_read, 0, axis=-2, factor=16, offset=8)
-            sch.annotate(block_read, "tir.manifest_shared_memory_local_stage", 1)
-            sch.annotate(block_read, "double_buffer_scope", 0)
-            return block_read
-
-        a_g2s = fetch_to_shared(block_outer, 0, 2)
-        b_g2s = fetch_to_shared(block_outer, 1, 2)
-
-        auto_inline_producers(sch, a_g2s)
-        auto_inline_producers(sch, b_g2s)
-
-        # create read cache to load matrix from shared memory to wmma fragments
-        A_mat = sch.cache_read(block_outer, 0, "wmma.matrix_a")
-        B_mat = sch.cache_read(block_outer, 1, "wmma.matrix_b")
-        sch.compute_at(A_mat, k1)
-        sch.compute_at(B_mat, k1)
-
-        # create write cache to store matrix from wmma fragments to shared memory and global memory
-        accumulator_shared_to_global = sch.cache_write(block_outer, 0, "shared.dyn")
-        sch.storage_align(accumulator_shared_to_global, 0, -2, 16, 4)
-
-        store = sch.cache_write(block_outer, 0, "wmma.accumulator")
-        sch.reverse_compute_at(store, thread_idy)
-        sch.reverse_compute_at(accumulator_shared_to_global, thread_idy)
-
-        # split the store loop to match hardware intrinsic pattern
-        i, j = sch.get_loops(store)[-2:]
-        i0, i1 = sch.split(i, factors=[None, 16])
-        j0, j1 = sch.split(j, factors=[None, 16])
-        sch.reorder(i0, j0, i1, j1)
-
-        block_init_c = sch.decompose_reduction(block_outer, k0)
-        block_init_c_inner = sch.get_child_blocks(block_init_c)[0]
-
-        # Tensorization by hardware intrinsics
-        intrin_group = get_wmma_intrin_group(
-            load_scope="shared.dyn",
-            store_scope="shared.dyn",
-            in_dtype="float16",
-            out_dtype="float32",
-            trans_b=True,
-        )
-
-        try:
-            i, j = sch.get_loops(A_mat)[-2:]
-            i0, i1 = sch.split(i, factors=[None, 16])
-            j0, j1 = sch.split(j, factors=[None, 16])
-            sch.reorder(i0, j0, i1, j1)
-            sch.unroll(i0)
-            sch.unroll(j0)
-            sch.tensorize(i1, intrin_group["load_a"])
-
-            i, j = sch.get_loops(B_mat)[-2:]
-            i0, i1 = sch.split(i, factors=[None, 16])
-            j0, j1 = sch.split(j, factors=[None, 16])
-            sch.reorder(i0, j0, i1, j1)
-            sch.unroll(i0)
-            sch.unroll(j0)
-            sch.tensorize(i1, intrin_group["load_b"])
-        except:  # pylint: disable=bare-except
-            return None
-
-        # Try to tensorize the init, store and compute block with f16 or f32 intrinsics
-        tensorize_success: bool = False
-
-        def tensorize_init_store_compute():
-            sch.tensorize(sch.get_loops(block_init_c_inner)[-2], intrin_group["init"])
-            sch.tensorize(sch.get_loops(store)[-2], intrin_group["store"])
-            sch.tensorize(sch.get_loops(block_inner)[-3], intrin_group["compute"])
-
-        try:
-            tensorize_init_store_compute()
-            tensorize_success = True
-        except:  # pylint: disable=bare-except
-            intrin_group = get_wmma_intrin_group(
-                load_scope="shared.dyn",
-                store_scope="shared.dyn",
-                in_dtype="float16",
-                out_dtype="float16",
-                trans_b=True,
-            )
-
-        if not tensorize_success:
-            try:
-                tensorize_init_store_compute()
-                tensorize_success = True
-            except:  # pylint: disable=bare-except
-                return None
-        auto_inline_consumer_chain(sch, accumulator_shared_to_global)
-
-        fused = sch.fuse(*sch.get_loops(accumulator_shared_to_global)[-2:])
-        _, f1, f2 = sch.split(fused, factors=[None, warp_size, vector_size])
-        sch.bind(f1, "threadIdx.x")
-        sch.vectorize(f2)
-
-        return sch if tensorize_success else None
-
-    def apply_config(  # pylint: disable=too-many-locals,missing-docstring
-        self,
-        func: tir.PrimFunc,
-        config,
-    ) -> Optional[tir.Schedule]:
-        from tvm.tir.tensor_intrin.cuda import (  # pylint: disable=import-outside-toplevel
-            get_wmma_intrin_group,
-        )
-
-        sch = tir.Schedule(func)
-        root_block = analysis.get_root_block(sch)
-        blocks = sch.get_child_blocks(root_block)
-
-        if func.attrs is not None and "dlight.do_not_tensorize" in func.attrs.keys():
-            return None
-
-        reduction_blocks = get_reduction_blocks(sch, blocks)
-        if reduction_blocks is None:
-            return None
-
-        main_block = reduction_blocks[0]
-
-        # Start Schedule
-        # Step 0. Get schedule config.
-        # NOTE: we can analyze the config by the hardware spec in the future
-
-        # tensor core intrinsic size
-        intrin_info = config.intrin_info
-        warp_row_tiles = config.warp[0]
-        warp_col_tiles = config.warp[1]
-        block_row_warps = config.block[0] // warp_row_tiles
-        block_col_warps = config.block[1] // warp_col_tiles
-        stage = config.pipeline_stage
-        use_async = config.use_async
-        chunk = config.rstep[0]
-
-        micro_size_x = 16
-        micro_size_y = 16
-        micro_size_k = 16
-
-        warp_size = 32
-
-        i_factors, j_factors, k_factors = (
-            [None, 1, block_row_warps, warp_row_tiles // micro_size_x],
-            [1, None, block_col_warps, warp_col_tiles // micro_size_y],
-            [None, chunk // micro_size_k],
-        )
-
-        num_ty = i_factors[2] * j_factors[2]
-        x_pad_factor = i_factors[2] * i_factors[3]
-        y_pad_factor = j_factors[2] * j_factors[3]
-        k_pad_factor = k_factors[1]
-
-        # Step 1. Normalize generic matmul to C[S, I, J] += A[S, I, K] * B[S, J, K]/B[S, K, J]
-        if not (func.attrs is not None and "dlight.tensorcore_prenormlized" in func.attrs.keys()):
-            sch = normalize_to_matmul(sch, main_block, ["a", "a", "a"])
-
-        # Step 2. Padding for dynamic shape kernels
-        sch.pad_einsum(
-            main_block,
-            [
-                1,
-                micro_size_x * x_pad_factor,
-                micro_size_y * y_pad_factor,
-                micro_size_k * k_pad_factor,
-            ],
-        )
-
-        # Step 3. Schedule matmul to use tensor core
-        block = main_block
-
-        batch, i, j, k = sch.get_loops(block)
-
-        # inner loops for tensor core computation
-        i, i_inner = sch.split(i, factors=[None, micro_size_x])
-        j, j_inner = sch.split(j, factors=[None, micro_size_y])
-        k, k_inner = sch.split(k, factors=[None, micro_size_k])
-
-        sch.reorder(i, j, k, i_inner, j_inner, k_inner)
-
-        block_inner = block
-        block_outer = sch.blockize(i_inner)
-
-        i0, i1, i2, i3 = sch.split(i, factors=i_factors)
-        j0, j1, j2, j3 = sch.split(j, factors=j_factors)
-        k0, k1 = sch.split(k, k_factors)
-
-        sch.reorder(i0, j0, i1, j1, j2, i2, k0, k1, i3, j3)
-
-        block_idx = sch.fuse(i0, j0)
-        block_idy = sch.fuse(i1, j1)
-        thread_idy = sch.fuse(j2, i2)
-        # plan rasteration
-        if (
-            not isinstance(config.rasterization_plan, NoRasterization)
-            and sch.get(batch).extent.value == 1
-        ):
-            device_func, invoke_func = config.rasterization_plan.get_code()
-            factor = config.rasterization_plan.panel_width_
-
-            # TODO(lei): this is a trick for rasterization implementation
-            # wait for https://github.com/apache/tvm/pull/16113 to be merged
-            # require a solution for general block rasterization
-            factor = 8  # should be divisible by block_idy
-            if sch.get(block_idy).extent.value % factor == 0:
-                block_k, block_idy = sch.split(block_idy, factors=[None, factor])
-                sch.bind(block_k, "blockIdx.z")
-        else:
-            sch.bind(batch, "blockIdx.z")
-
-        sch.bind(block_idx, "blockIdx.x")
-        sch.bind(block_idy, "blockIdx.y")
-        sch.bind(thread_idy, "threadIdx.y")
-
-        def fetch_to_shared(block, idx, ndim, vec_len, dtype="float16"):
-            block_read = sch.cache_read(block, idx, "shared.dyn")
-            sch.compute_at(block_read, k0)
-            fused = sch.fuse(*sch.get_loops(block_read)[-ndim:])
-
-            _, f_1, f_2, f_3 = sch.split(fused, factors=[None, num_ty, warp_size, vec_len])
-
-            sch.bind(f_2, "threadIdx.x")
-            sch.bind(f_1, "threadIdx.y")
-            sch.vectorize(f_3)
-            offset: int = 0
-            if dtype == "float16":
-                offset = 8
-            elif dtype == "int8":
-                offset = 16
-            # todo(lei): the pad value should be varied according to the data type
-            sch.storage_align(block_read, 0, axis=-2, factor=16, offset=offset)
-            return block_read
-
-        a_g2s = fetch_to_shared(
-            block_outer,
-            0,
-            2,
-            vec_len=list(config.vectorize.values())[0],
-            dtype=intrin_info.in_dtype,
-        )
-        b_g2s = fetch_to_shared(
-            block_outer,
-            1,
-            2,
-            vec_len=list(config.vectorize.values())[1],
-            dtype=intrin_info.in_dtype,
-        )
-
-        auto_inline_producers(sch, a_g2s)
-        auto_inline_producers(sch, b_g2s)
-
-        # create read cache to load matrix from shared memory to wmma fragments
-        A_mat = sch.cache_read(block_outer, 0, "wmma.matrix_a")
-        B_mat = sch.cache_read(block_outer, 1, "wmma.matrix_b")
-        sch.compute_at(A_mat, k1)
-        sch.compute_at(B_mat, k1)
-
-        # create write cache to store matrix from wmma fragments to shared memory and global memory
-        accumulator_shared_to_global = sch.cache_write(block_outer, 0, "shared.dyn")
-        sch.storage_align(accumulator_shared_to_global, 0, -2, 16, 4)
-
-        store = sch.cache_write(block_outer, 0, "wmma.accumulator")
-        sch.reverse_compute_at(store, thread_idy)
-        sch.reverse_compute_at(accumulator_shared_to_global, thread_idy)
-
-        # split the store loop to match hardware intrinsic pattern
-        i, j = sch.get_loops(store)[-2:]
-        i0, i1 = sch.split(i, factors=[None, 16])
-        j0, j1 = sch.split(j, factors=[None, 16])
-        sch.reorder(i0, j0, i1, j1)
-
-        block_init_c = sch.decompose_reduction(block_outer, k0)
-        block_init_c_inner = sch.get_child_blocks(block_init_c)[0]
-
-        # Tensorization by hardware intrinsics
-        intrin_group = get_wmma_intrin_group(
-            load_scope="shared.dyn",
-            store_scope="shared.dyn",
-            in_dtype=intrin_info.in_dtype,
-            out_dtype=intrin_info.out_dtype,
-            trans_b=intrin_info.trans_b,
-        )
-
-        try:
-            i, j = sch.get_loops(A_mat)[-2:]
-            i0, i1 = sch.split(i, factors=[None, 16])
-            j0, j1 = sch.split(j, factors=[None, 16])
-            sch.reorder(i0, j0, i1, j1)
-            sch.unroll(i0)
-            sch.unroll(j0)
-            sch.tensorize(i1, intrin_group["load_a"])
-
-            i, j = sch.get_loops(B_mat)[-2:]
-            i0, i1 = sch.split(i, factors=[None, 16])
-            j0, j1 = sch.split(j, factors=[None, 16])
-            sch.reorder(i0, j0, i1, j1)
-            sch.unroll(i0)
-            sch.unroll(j0)
-            sch.tensorize(i1, intrin_group["load_b"])
-        except:  # pylint: disable=bare-except
-            return None
-
-        # Try to tensorize the init, store and compute block with f16 or f32 intrinsics
-        tensorize_success: bool = False
-
-        def tensorize_init_store_compute():
-            sch.tensorize(sch.get_loops(block_init_c_inner)[-2], intrin_group["init"])
-            sch.tensorize(sch.get_loops(store)[-2], intrin_group["store"])
-            sch.tensorize(sch.get_loops(block_inner)[-3], intrin_group["compute"])
-
-        try:
-            tensorize_init_store_compute()
-            tensorize_success = True
-        except:  # pylint: disable=bare-except
-            return None
-
-        auto_inline_consumer_chain(sch, accumulator_shared_to_global)
-
-        fused = sch.fuse(*sch.get_loops(accumulator_shared_to_global)[-2:])
-        _, f1, f2 = sch.split(
-            fused, factors=[None, warp_size, max(list(config.vectorize.values()))]
-        )
-        sch.bind(f1, "threadIdx.x")
-        sch.vectorize(f2)
-
-        if stage > 1:
-            sch.annotate(k0, ann_key="software_pipeline_stage", ann_val=[0, 0, stage - 1])
-            sch.annotate(k0, ann_key="software_pipeline_order", ann_val=[0, 1, 2])
-        if use_async:
-            sch.annotate(k0, "software_pipeline_async_stages", [0])
-
-        return sch if tensorize_success else None
-
-
-class MatmulInt8Tensorization(GPUScheduleRule):
-    """
-    The schedule rule for int8 tensor core matmul computation.
-    func with attr 'dlight.do_not_tensorize' will not be tensorized.
-    """
-
-    def apply(  # pylint: disable=too-many-locals,missing-docstring
-        self,
-        func: tir.PrimFunc,
-        target: Target,
-        _: bool,
-    ) -> Optional[tir.Schedule]:
-        from tvm.tir.tensor_intrin.cuda import (  # pylint: disable=import-outside-toplevel
-            get_wmma_intrin_group,
-        )
-
-        if not isinstance(func, tir.PrimFunc) or not self.is_target_available(target):
-            return None
-        sch = tir.Schedule(func)
-        root_block = analysis.get_root_block(sch)
-        blocks = sch.get_child_blocks(root_block)
-
-        if func.attrs is not None and "dlight.do_not_tensorize" in func.attrs.keys():
-            return None
-
-        reduction_blocks = get_reduction_blocks(sch, blocks)
-        if reduction_blocks is None:
-            return None
-
-        main_block = reduction_blocks[0]
-        block_stmt = sch.get(main_block)
-        index_maps = get_index_map(block_stmt)
-        if index_maps is None:
-            return None
-        matmul_index_map, a_index_map, b_index_map, c_index_map = index_maps
-
-        # Start Schedule
-        # Step 0. Get schedule config.
-        # NOTE: we can analyze the config by the hardware spec in the future
-
-        # tensor core intrinsic size
-        micro_size_x = 16
-        micro_size_y = 16
-        micro_size_k = 16
-
-        warp_size = 32
-        vector_size = 4
-
-        i_factors, j_factors, k_factors = (
-            [None, 1, 4, 2],
-            [1, None, 4, 2],
-            [None, 1],
-        )
-
-        num_ty = i_factors[2] * j_factors[2]
-        x_pad_factor = i_factors[2] * i_factors[3]
-        y_pad_factor = j_factors[2] * j_factors[3]
-        k_pad_factor = k_factors[1]
-
-        # Step 1. Normalize generic matmul to C[S, I, J] += A[S, I, K] * B[S, J, K]
-        block = sch.reindex(main_block, ("read", 0))
-        sch.transform_layout(block, ("write", 0), a_index_map)
-        block = sch.reindex(main_block, ("read", 1))
-        sch.transform_layout(block, ("write", 0), b_index_map)
-        block = sch.reindex(main_block, ("write", 0))
-        sch.transform_layout(block, ("read", 0), c_index_map)
-        sch.transform_block_layout(main_block, matmul_index_map)
-
-        # Step 2. Padding for dynamic shape kernels
-        sch.pad_einsum(
-            main_block,
-            [
-                1,
-                micro_size_x * x_pad_factor,
-                micro_size_y * y_pad_factor,
-                micro_size_k * k_pad_factor,
-            ],
-        )
-
-        # Step 3. Schedule matmul to use tensor core
-        block = main_block
-
-        batch, i, j, k = sch.get_loops(block)
-
-        # inner loops for tensor core computation
-        i, i_inner = sch.split(i, factors=[None, micro_size_x])
-        j, j_inner = sch.split(j, factors=[None, micro_size_y])
-        k, k_inner = sch.split(k, factors=[None, micro_size_k])
-
-        sch.reorder(i, j, k, i_inner, j_inner, k_inner)
-
-        block_inner = block
-        block_outer = sch.blockize(i_inner)
-
-        i0, i1, i2, i3 = sch.split(i, factors=i_factors)
-        j0, j1, j2, j3 = sch.split(j, factors=j_factors)
-        k0, k1 = sch.split(k, k_factors)
-        sch.annotate(k0, "software_pipeline_order", [0, 3, 1, 4, 5, 2, 6])
-        sch.annotate(k0, "software_pipeline_stage", [0, 0, 0, 0, 0, 1, 1])
-        sch.annotate(k1, "software_pipeline_order", [0, 1, 2])
-        sch.annotate(k1, "software_pipeline_stage", [0, 0, 1])
-
-        sch.reorder(i0, j0, i1, j1, j2, i2, k0, k1, i3, j3)
-
-        block_idx = sch.fuse(i0, j0)
-        block_idy = sch.fuse(i1, j1)
-        thread_idy = sch.fuse(j2, i2)
-        sch.bind(batch, "blockIdx.z")
-        sch.bind(block_idx, "blockIdx.x")
-        sch.bind(block_idy, "blockIdx.y")
-        sch.bind(thread_idy, "threadIdx.y")
-
-        def fetch_to_shared(block, idx, ndim):
-            block_read = sch.cache_read(block, idx, "shared.dyn")
-            sch.compute_at(block_read, k0)
-            fused = sch.fuse(*sch.get_loops(block_read)[-ndim:])
-
-            _, f_1, f_2, f_3 = sch.split(fused, factors=[None, num_ty, warp_size, vector_size])
-
-            sch.bind(f_2, "threadIdx.x")
-            sch.bind(f_1, "threadIdx.y")
-            sch.vectorize(f_3)
-
-            sch.storage_align(block_read, 0, axis=-2, factor=32, offset=16)
-            sch.annotate(block_read, "tir.manifest_shared_memory_local_stage", 1)
-            sch.annotate(block_read, "double_buffer_scope", 0)
-            return block_read
-
-        a_g2s = fetch_to_shared(block_outer, 0, 2)
-        b_g2s = fetch_to_shared(block_outer, 1, 2)
-
-        auto_inline_producers(sch, a_g2s)
-        auto_inline_producers(sch, b_g2s)
-
-        # create read cache to load matrix from shared memory to wmma fragments
-        A_mat = sch.cache_read(block_outer, 0, "wmma.matrix_a")
-        B_mat = sch.cache_read(block_outer, 1, "wmma.matrix_b")
-        sch.compute_at(A_mat, k1)
-        sch.compute_at(B_mat, k1)
-
-        # create write cache to store matrix from wmma fragments to shared memory and global memory
-        accumulator_shared_to_global = sch.cache_write(block_outer, 0, "shared.dyn")
-        sch.storage_align(accumulator_shared_to_global, 0, -2, 16, 4)
-
-        store = sch.cache_write(block_outer, 0, "wmma.accumulator")
-        sch.reverse_compute_at(store, thread_idy)
-        sch.reverse_compute_at(accumulator_shared_to_global, thread_idy)
-
-        # split the store loop to match hardware intrinsic pattern
-        i, j = sch.get_loops(store)[-2:]
-        i0, i1 = sch.split(i, factors=[None, 16])
-        j0, j1 = sch.split(j, factors=[None, 16])
-        sch.reorder(i0, j0, i1, j1)
-
-        block_init_c = sch.decompose_reduction(block_outer, k0)
-        block_init_c_inner = sch.get_child_blocks(block_init_c)[0]
-
-        # Tensorization by hardware intrinsics
-        intrin_group = get_wmma_intrin_group(
-            load_scope="shared.dyn",
-            store_scope="shared.dyn",
-            in_dtype="int8",
-            out_dtype="int32",
-            trans_b=True,
-        )
-
-        try:
-            i, j = sch.get_loops(A_mat)[-2:]
-            i0, i1 = sch.split(i, factors=[None, 16])
-            j0, j1 = sch.split(j, factors=[None, 16])
-            sch.reorder(i0, j0, i1, j1)
-            sch.unroll(i0)
-            sch.unroll(j0)
-            sch.tensorize(i1, intrin_group["load_a"])
-
-            i, j = sch.get_loops(B_mat)[-2:]
-            i0, i1 = sch.split(i, factors=[None, 16])
-            j0, j1 = sch.split(j, factors=[None, 16])
-            sch.reorder(i0, j0, i1, j1)
-            sch.unroll(i0)
-            sch.unroll(j0)
-            sch.tensorize(i1, intrin_group["load_b"])
-        except:  # pylint: disable=bare-except
-            return None
-
-        def tensorize_init_store_compute():
-            sch.tensorize(sch.get_loops(block_init_c_inner)[-2], intrin_group["init"])
-            sch.tensorize(sch.get_loops(store)[-2], intrin_group["store"])
-            sch.tensorize(sch.get_loops(block_inner)[-3], intrin_group["compute"])
-
-        try:
-            tensorize_init_store_compute()
-        except:  # pylint: disable=bare-except
-            return None
-
-        auto_inline_consumer_chain(sch, accumulator_shared_to_global)
-
-        fused = sch.fuse(*sch.get_loops(accumulator_shared_to_global)[-2:])
-        _, f1, f2 = sch.split(fused, factors=[None, warp_size, vector_size])
-        sch.bind(f1, "threadIdx.x")
-        sch.vectorize(f2)
-
-        return sch
-=======
 from typing import Optional
 
 from tvm import tir
 from tvm.target import Target
 from tvm.tir.stmt import ForKind
 
-from ..base import ScheduleRule, analysis
+from ..base import analysis
+from .base import GPUScheduleRule
 from . import utils
 from .matmul_analysis import (
     auto_inline_consumer_chain,
@@ -1371,8 +35,7 @@
 )
 from .matmul_mma import MatmulTensorizationMMA
 from .matmul_wmma import MatmulInt8Tensorization, MatmulTensorizationWMMA, MatmulTensorizationLegacy
->>>>>>> b47b4fc6
-
+from functools import reduce
 
 class Matmul(GPUScheduleRule):
     """The schedule rule for matmul-like computation"""
@@ -1454,13 +117,8 @@
         # If any value of I, J, K is fixed and less than this threshold,
         # tensorization rule will not be applied.
         minimal_tensorize_threshold = 64
-<<<<<<< HEAD
-
-        if target.kind.name == "cuda" and check_sm_version(target.arch) >= 70:
-=======
         block_stmt = sch.get(main_block)
         if target.kind.name == "cuda" and utils.get_sm_version(target) >= 70:
->>>>>>> b47b4fc6
             apply_tensorization: bool = True
             # the batch dimension is not taken into consideration.
             for item_var in block_stmt.iter_vars[1:]:
@@ -1473,16 +131,12 @@
                 in_dtype, out_dtype = get_in_out_dtypes(block_stmt)
                 if in_dtype == "int8" and out_dtype == "int32":
                     tensorize_sch = MatmulInt8Tensorization().apply(func, target, _)
-                elif utils.get_sm_version(target) == 80:
-                    # For A100(sm_80), use MMA tensorization.
+                elif utils.get_sm_version(target) >= 80:
+                    # For A100(sm_80) or more advanced gpu, use MMA tensorization.
                     tensorize_sch = MatmulTensorizationMMA().apply(func, target, _)
                 else:
-<<<<<<< HEAD
-                    tensorize_sch = MatmulWMMATensorization().apply(func, target, _)
-=======
                     # For other GPUs, use WMMA tensorization.
                     tensorize_sch = MatmulTensorizationWMMA().apply(func, target, _)
->>>>>>> b47b4fc6
                 if tensorize_sch is not None:
                     return tensorize_sch
 
@@ -1562,7 +216,30 @@
 
         auto_inline_consumer_chain(sch, l2g)
         sch.decompose_reduction(main_block, ko)
-<<<<<<< HEAD
+
+        # Step 4. Check if there are unbound blocks. Execute fallback scheduling to them.
+        def is_scheduled(block: tir.schedule.BlockRV) -> bool:
+            loops = sch.get_loops(block)
+            loop_kinds = {sch.get(loop).kind for loop in loops}
+            return loop_kinds != {ForKind.SERIAL}
+
+        blocks = sch.get_child_blocks(root_block)
+        max_threads_per_block = utils.max_threads_per_block(target)
+        for block in blocks:
+            if is_scheduled(block):
+                continue
+            # no axis of the block is bound to thread or block
+            s_loops = sch.get_loops(block)
+            bx, tx = sch.split(
+                sch.fuse(*s_loops),
+                factors=[
+                    None,
+                    256,
+                ],
+            )
+            sch.bind(bx, "blockIdx.x")
+            sch.bind(tx, "threadIdx.x")
+
         return sch
 
     def apply_config(  # pylint: disable=too-many-locals,missing-docstring
@@ -1704,30 +381,4 @@
         sch.vectorize(vec)
 
         sch.decompose_reduction(main_block, ko)
-=======
-
-        # Step 4. Check if there are unbound blocks. Execute fallback scheduling to them.
-        def is_scheduled(block: tir.schedule.BlockRV) -> bool:
-            loops = sch.get_loops(block)
-            loop_kinds = {sch.get(loop).kind for loop in loops}
-            return loop_kinds != {ForKind.SERIAL}
-
-        blocks = sch.get_child_blocks(root_block)
-        max_threads_per_block = utils.max_threads_per_block(target)
-        for block in blocks:
-            if is_scheduled(block):
-                continue
-            # no axis of the block is bound to thread or block
-            s_loops = sch.get_loops(block)
-            bx, tx = sch.split(
-                sch.fuse(*s_loops),
-                factors=[
-                    None,
-                    256,
-                ],
-            )
-            sch.bind(bx, "blockIdx.x")
-            sch.bind(tx, "threadIdx.x")
-
->>>>>>> b47b4fc6
         return sch