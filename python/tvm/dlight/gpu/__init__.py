# Licensed to the Apache Software Foundation (ASF) under one
# or more contributor license agreements.  See the NOTICE file
# distributed with this work for additional information
# regarding copyright ownership.  The ASF licenses this file
# to you under the Apache License, Version 2.0 (the
# "License"); you may not use this file except in compliance
# with the License.  You may obtain a copy of the License at
#
#   http://www.apache.org/licenses/LICENSE-2.0
#
# Unless required by applicable law or agreed to in writing,
# software distributed under the License is distributed on an
# "AS IS" BASIS, WITHOUT WARRANTIES OR CONDITIONS OF ANY
# KIND, either express or implied.  See the License for the
# specific language governing permissions and limitations
# under the License.
"""
GPU-generic schedule rules.
For CUDA/ROCm/Vulkan/Metal-specific rules, use `tvm.dlight.cuda/rocm/vulkan/metal` instead
"""
from .gemv import GEMV
from .fallback import Fallback
from .matmul import Matmul, MatmulTensorization
from .reduction import Reduction
from .transpose import Transpose
from .general_reduction import GeneralReduction
<<<<<<< HEAD
from .element_wise import ElementWise
=======
from .rmsnorm import RMSNorm
>>>>>>> 35551d4f
<|MERGE_RESOLUTION|>--- conflicted
+++ resolved
@@ -24,8 +24,5 @@
 from .reduction import Reduction
 from .transpose import Transpose
 from .general_reduction import GeneralReduction
-<<<<<<< HEAD
 from .element_wise import ElementWise
-=======
-from .rmsnorm import RMSNorm
->>>>>>> 35551d4f
+from .rmsnorm import RMSNorm