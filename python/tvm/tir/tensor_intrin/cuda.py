# Licensed to the Apache Software Foundation (ASF) under one
# or more contributor license agreements.  See the NOTICE file
# distributed with this work for additional information
# regarding copyright ownership.  The ASF licenses this file
# to you under the Apache License, Version 2.0 (the
# "License"); you may not use this file except in compliance
# with the License.  You may obtain a copy of the License at
#
#   http://www.apache.org/licenses/LICENSE-2.0
#
# Unless required by applicable law or agreed to in writing,
# software distributed under the License is distributed on an
# "AS IS" BASIS, WITHOUT WARRANTIES OR CONDITIONS OF ANY
# KIND, either express or implied.  See the License for the
# specific language governing permissions and limitations
# under the License.
# pylint: disable=invalid-name,missing-function-docstring,unused-variable
"""Intrinsics for tensorization on NVIDIA GPU."""
from typing import Dict, Optional, Tuple, Literal, List

from tvm._ffi import register_func
from tvm.runtime import convert
from tvm.script import tir as T
from tvm.tir.function import PrimFunc
from tvm.tir import Cast, IntImm, TensorIntrin


def shared_16x16_to_mma_32x8_smoothlayout(i, j):
    return (i * 2 + j // 8, j % 8)


def shared_16x32_to_mma_32x16_smoothlayout(i, j):
    return (i * 2 + j // 16, j % 16)


def shared_32x16_to_mma_32x16_smoothlayout(i, j):
    return (i * 2 + j // 16, j % 16)


def ldmatrix_32x8_to_shared_16x16_layout(thread_id, local_id):
    row = thread_id % 16
    col = 8 * (thread_id // 16) + local_id % 8
    return row, col


def ldmatrix_trans_32x8_to_shared_16x16_layout(thread_id, local_id):
    row = 8 * (thread_id // 16) + (thread_id % 8)
    col = 8 * ((thread_id % 16) // 8) + local_id % 8
    return row, col


def ldmatrix_32x16_to_shared_16x32_layout_a(thread_id, local_id):
    row = thread_id % 16
    col = local_id + (thread_id // 16) * 16
    return row, col


def ldmatrix_32x16_to_shared_16x32_layout_b(thread_id, local_id):
    row = (thread_id // 16) * 8 + (thread_id % 8)
    col = local_id + 16 * ((thread_id % 16) // 8)
    return row, col


def shared_16x16_to_mma_32x8_layout(i, j):
    thread_id = 4 * (i % 8) + (j % 8) // 2
    return thread_id, 4 * (j // 8) + (i // 8) * 2 + (j % 2)


def shared_16x32_to_mma_32x16_layout(i, j):
    thread_id = 4 * (i % 8) + (j % 16) // 4
    return thread_id, 8 * (j // 16) + (i // 8) * 4 + j % 4


def shared_32x16_to_mma_32x16_layout(i, j):
    thread_id = (i % 16) // 4 + 4 * (j % 8)
    return thread_id, 8 * (j // 8) + (i // 16) * 4 + i % 4


def mma_32x8_to_shared_16x16_layout(thread_id, local_id):
    row = 8 * (local_id % 4 // 2) + (thread_id // 4)
    col = 8 * (local_id // 4) + (thread_id % 4) * 2 + (local_id % 2)
    return row, col


@register_func("tir.index_map.shared_16x16_to_mma_32x8_layout")
def index_map_shared_16x16_to_mma_32x8_layout(ind):
    i, j = ind[0], ind[1]
    thread_id, local_id = shared_16x16_to_mma_32x8_layout(i, j)
    return convert([thread_id, local_id])


lift = convert

M_DIM = 16
N_DIM = 16
WARP_SIZE = 32
HALF_WARP = WARP_SIZE // 2
HALF_WARP_expr = lift(HALF_WARP)


def get_ldmatrix_intrin(
    k_dim: int,
    dtype: str,
    matrix_name: Literal["A", "B"],
    transposed: bool,
    shared_scope: str = "shared",
    propagate_layout: bool = False,
):
    local_size = (M_DIM * k_dim) // WARP_SIZE
    smem_offset = None
    index_map = None

    if matrix_name == "A":
        transpose_in_ldmatrix = transposed
        # transpose_layout_for_ldmatrix_input: Every thread loads 8 bytes data. This determines
        # which 8 bytes every thread loads.
        # If transpose_layout_for_ldmatrix_input is False, the load pattern is
        # T0  T0  T0  T0  T16 T16 T16 T16
        # T1  T1  T1  T1  T17 T17 T17 T17
        # ...
        # T8  T8  T8  T8  T24 T24 T24 T24
        # T9  T9  T9  T9  T25 T25 T25 T25
        # ...
        # T15 T15 T15 T15 T31 T31 T31 T31
        # Otherwise, the load pattern is
        # T0  T0  T0  T0  T8  T8  T8  T8
        # T1  T1  T1  T1  T9  T9  T9  T9
        # ...
        # T7  T7  T7  T7  T15 T15 T15 T15
        # T16 T16 T16 T16 T24 T24 T24 T24
        # T17 T17 T17 T17 T25 T25 T25 T25
        # ...
        # T23 T23 T23 T23 T31 T31 T31 T31
        transpose_layout_for_ldmatrix_input = transposed
        smem_tile_row, smem_tile_col = (M_DIM, k_dim) if not transposed else (k_dim, M_DIM)
    else:
        assert matrix_name == "B"
        transpose_in_ldmatrix = not transposed
        transpose_layout_for_ldmatrix_input = transposed
        smem_tile_row, smem_tile_col = (k_dim, N_DIM) if not transposed else (N_DIM, k_dim)

    if k_dim == 16:
        assert dtype == "float16"

        index_map = shared_16x16_to_mma_32x8_layout
        if propagate_layout:
            smem_offset = lambda tx, _: tx * 8
            index_map = shared_16x16_to_mma_32x8_smoothlayout

        elif transpose_layout_for_ldmatrix_input:
            smem_offset = (
                lambda tx, stride: stride * 8 * (tx // HALF_WARP_expr)
                + stride * (tx % 8)
                + 8 * ((tx % HALF_WARP_expr) // 8)
            )
        else:
            smem_offset = lambda tx, stride: stride * (tx % HALF_WARP_expr) + 8 * (
                tx // HALF_WARP_expr
            )
    else:
        # TODO(yixin): Support TN and TT matmul for int8
        assert (
            matrix_name == "B" or not transposed
        ), "Now only B matrix can be transposed for int8 matmul"
        assert k_dim == 32 and (
            dtype == "int8" or dtype == "e4m3_float8" or dtype == "e5m2_float8"
        ), "Only k_dim == 16 (float16) or k_dim == 32 (int8) supported for now"

        if matrix_name == "B" and not transposed:
            if propagate_layout:
                smem_offset = lambda tx, _: tx * 16
                index_map = shared_32x16_to_mma_32x16_smoothlayout
            else:
                index_map = shared_32x16_to_mma_32x16_layout
                # A dummy offset, ldmatrix cannot be used for int8 + trans case.
                # We still use the ldmatrix intrinsic, but lower it to a manual loop in the codegen.
                # Only the stride information is required.
                smem_offset = lambda _, stride: stride
        elif matrix_name == "B" and transposed:
            if propagate_layout:
                smem_offset = lambda tx, _: tx * 16
                index_map = shared_16x32_to_mma_32x16_smoothlayout
            else:
                index_map = shared_16x32_to_mma_32x16_layout
                smem_offset = (
                    lambda tx, stride: stride * 8 * (tx // HALF_WARP_expr)
                    + (tx % 8) * stride
                    + 16 * ((tx % HALF_WARP_expr) // 8)
                )
        else:  # A, not transposed
            if propagate_layout:
                index_map = shared_16x32_to_mma_32x16_smoothlayout
                smem_offset = lambda tx, _: tx * 16
            else:
                index_map = shared_16x32_to_mma_32x16_layout
                smem_offset = lambda tx, stride: stride * (tx % 16) + 16 * (tx // 16)

    offset_factor = smem_tile_col

    @T.prim_func
    def ldmatrix_desc(warp_handle: T.handle, shared_handle: T.handle) -> None:
        shared = T.match_buffer(
            shared_handle,
            (smem_tile_row, smem_tile_col),
            dtype,
            align=64,
            offset_factor=offset_factor,
            scope=shared_scope,
        )
        warp = T.match_buffer(
            warp_handle,
            (WARP_SIZE, local_size),
            dtype,
            align=64,
            offset_factor=offset_factor,
            scope="warp",
        )

        with T.block("root"):
            T.reads(shared[0:smem_tile_row, 0:smem_tile_col])
            T.writes(warp[0:WARP_SIZE, 0:local_size])

            for ax0, ax1 in T.grid(smem_tile_row, smem_tile_col):
                with T.block("shared_warp"):
                    v0, v1 = T.axis.remap("SS", [ax0, ax1])
                    T.reads(shared[v0, v1])

                    thread_id, local_id = T.meta_var(index_map(v0, v1))
                    T.writes(warp[thread_id, local_id])
                    warp[thread_id, local_id] = shared[v0, v1]

    @T.prim_func
    def ldmatrix_impl(warp_handle: T.handle, shared_handle: T.handle) -> None:
        s0 = T.int32()
        s1 = T.int32()
        shared = T.match_buffer(
            shared_handle,
            (smem_tile_row, smem_tile_col),
            dtype,
            align=64,
            offset_factor=offset_factor,
            scope=shared_scope,
            strides=[s0, s1],
        )
        warp = T.match_buffer(
            warp_handle,
            (WARP_SIZE, local_size),
            dtype,
            align=64,
            offset_factor=offset_factor,
            scope="warp",
        )

        with T.block("root"):
            T.reads(shared[0:smem_tile_row, 0:smem_tile_col])
            T.writes(warp[0:WARP_SIZE, 0:local_size])
            for tx in T.thread_binding(0, WARP_SIZE, "threadIdx.x"):
                T.evaluate(
                    T.ptx_ldmatrix(
                        transpose_in_ldmatrix,
                        4,  # Always load 4 matrices
                        ".b16",
                        warp.data,
                        warp.elem_offset + lift(local_size) * tx,
                        shared.access_ptr("r"),
                        smem_offset(tx, s0),
                        dtype=dtype,
                    )
                )

    return ldmatrix_desc, ldmatrix_impl


LDMATRIX_f16_A_INTRIN = "mma_ldmatrix_f16_a"
TensorIntrin.register(LDMATRIX_f16_A_INTRIN, *get_ldmatrix_intrin(16, "float16", "A", False))

LDMATRIX_f16_A_SMOOTH_INTRIN = "mma_ldmatrix_f16_a_smooth"
TensorIntrin.register(
    LDMATRIX_f16_A_SMOOTH_INTRIN, *get_ldmatrix_intrin(16, "float16", "A", False, "shared", True)
)

LDMATRIX_f16_B_INTRIN = "mma_ldmatrix_f16_b"
TensorIntrin.register(LDMATRIX_f16_B_INTRIN, *get_ldmatrix_intrin(16, "float16", "B", False))

LDMATRIX_f16_A_TRANS_INTRIN = "mma_ldmatrix_f16_a_trans"
TensorIntrin.register(LDMATRIX_f16_A_TRANS_INTRIN, *get_ldmatrix_intrin(16, "float16", "A", True))

LDMATRIX_f16_B_TRANS_INTRIN = "mma_ldmatrix_f16_b_trans"
TensorIntrin.register(LDMATRIX_f16_B_TRANS_INTRIN, *get_ldmatrix_intrin(16, "float16", "B", True))

LDMATRIX_f16_B_TRANS_SMOOTH_INTRIN = "mma_ldmatrix_f16_b_trans_smooth"
TensorIntrin.register(
    LDMATRIX_f16_B_TRANS_SMOOTH_INTRIN,
    *get_ldmatrix_intrin(16, "float16", "B", True, "shared", True),
)

LDMATRIX_f16_A_DYN_INTRIN = "mma_ldmatrix_f16_a_dyn"
TensorIntrin.register(
    LDMATRIX_f16_A_DYN_INTRIN, *get_ldmatrix_intrin(16, "float16", "A", False, "shared.dyn")
)

LDMATRIX_f16_A_DYN_SMOOTH_INTRIN = "mma_ldmatrix_f16_a_smooth_dyn"
TensorIntrin.register(
    LDMATRIX_f16_A_DYN_SMOOTH_INTRIN,
    *get_ldmatrix_intrin(16, "float16", "A", False, "shared.dyn", True),
)

LDMATRIX_f16_B_DYN_INTRIN = "mma_ldmatrix_f16_b_dyn"
TensorIntrin.register(
    LDMATRIX_f16_B_DYN_INTRIN, *get_ldmatrix_intrin(16, "float16", "B", False, "shared.dyn")
)

LDMATRIX_f16_A_TRANS_DYN_INTRIN = "mma_ldmatrix_f16_a_trans_dyn"
TensorIntrin.register(
    LDMATRIX_f16_A_TRANS_DYN_INTRIN, *get_ldmatrix_intrin(16, "float16", "A", True, "shared.dyn")
)

LDMATRIX_f16_B_TRANS_DYN_INTRIN = "mma_ldmatrix_f16_b_trans_dyn"
TensorIntrin.register(
    LDMATRIX_f16_B_TRANS_DYN_INTRIN, *get_ldmatrix_intrin(16, "float16", "B", True, "shared.dyn")
)

LDMATRIX_f16_B_TRANS_SMOOTH_DYN_INTRIN = "mma_ldmatrix_f16_b_trans_smooth_dyn"
TensorIntrin.register(
    LDMATRIX_f16_B_TRANS_SMOOTH_DYN_INTRIN,
    *get_ldmatrix_intrin(16, "float16", "B", True, "shared.dyn", True),
)

LDMATRIX_i8_A_INTRIN = "mma_ldmatrix_i8_a"
TensorIntrin.register(LDMATRIX_i8_A_INTRIN, *get_ldmatrix_intrin(32, "int8", "A", False))

LDMATRIX_i8_B_INTRIN = "mma_ldmatrix_i8_b"
TensorIntrin.register(LDMATRIX_i8_B_INTRIN, *get_ldmatrix_intrin(32, "int8", "B", False))

LDMATRIX_i8_B_TRANS_INTRIN = "mma_ldmatrix_i8_b_trans"
TensorIntrin.register(LDMATRIX_i8_B_TRANS_INTRIN, *get_ldmatrix_intrin(32, "int8", "B", True))

LDMATRIX_e4m3_A_INTRIN = "mma_ldmatrix_e4m3_a"
TensorIntrin.register(LDMATRIX_e4m3_A_INTRIN, *get_ldmatrix_intrin(32, "e4m3_float8", "A", False))

LDMATRIX_e4m3_B_INTRIN = "mma_ldmatrix_e4m3_b"
TensorIntrin.register(LDMATRIX_e4m3_B_INTRIN, *get_ldmatrix_intrin(32, "e4m3_float8", "B", False))

LDMATRIX_e4m3_B_TRANS_INTRIN = "mma_ldmatrix_e4m3_b_trans"
TensorIntrin.register(
    LDMATRIX_e4m3_B_TRANS_INTRIN, *get_ldmatrix_intrin(32, "e4m3_float8", "B", True)
)

LDMATRIX_e5m2_A_INTRIN = "mma_ldmatrix_e5m2_a"
TensorIntrin.register(LDMATRIX_e5m2_A_INTRIN, *get_ldmatrix_intrin(32, "e5m2_float8", "A", False))

LDMATRIX_e5m2_B_INTRIN = "mma_ldmatrix_e5m2_b"
TensorIntrin.register(LDMATRIX_e5m2_B_INTRIN, *get_ldmatrix_intrin(32, "e5m2_float8", "B", False))

<<<<<<< HEAD
LDMATRIX_i8_A_SMOOTH_INTRIN = "mma_ldmatrix_i8_a_smooth"
TensorIntrin.register(
    LDMATRIX_i8_A_SMOOTH_INTRIN, *get_ldmatrix_intrin(32, "int8", "A", False, "shared", True)
)

LDMATRIX_i8_B_SMOOTH_INTRIN = "mma_ldmatrix_i8_b_smooth"
TensorIntrin.register(
    LDMATRIX_i8_B_SMOOTH_INTRIN, *get_ldmatrix_intrin(32, "int8", "B", False, "shared", True)
)

LDMATRIX_i8_B_TRANS_SMOOTH_INTRIN = "mma_ldmatrix_i8_b_trans_smooth"
TensorIntrin.register(
    LDMATRIX_i8_B_TRANS_SMOOTH_INTRIN, *get_ldmatrix_intrin(32, "int8", "B", True, "shared", True)
)

LDMATRIX_i8_A_DYN_INTRIN = "mma_ldmatrix_i8_a_dyn"
TensorIntrin.register(
    LDMATRIX_i8_A_DYN_INTRIN, *get_ldmatrix_intrin(32, "int8", "A", False, "shared.dyn")
)

LDMATRIX_i8_B_DYN_INTRIN = "mma_ldmatrix_i8_b_dyn"
TensorIntrin.register(
    LDMATRIX_i8_B_DYN_INTRIN, *get_ldmatrix_intrin(32, "int8", "B", False, "shared.dyn")
)

LDMATRIX_i8_B_TRANS_DYN_INTRIN = "mma_ldmatrix_i8_b_trans_dyn"
TensorIntrin.register(
    LDMATRIX_i8_B_TRANS_DYN_INTRIN, *get_ldmatrix_intrin(32, "int8", "B", True, "shared.dyn")
)


LDMATRIX_i8_A_SMOOTH_DYN_INTRIN = "mma_ldmatrix_i8_a_smooth_dyn"
TensorIntrin.register(
    LDMATRIX_i8_A_SMOOTH_DYN_INTRIN,
    *get_ldmatrix_intrin(32, "int8", "A", False, "shared.dyn", True),
)

LDMATRIX_i8_B_SMOOTH_DYN_INTRIN = "mma_ldmatrix_i8_b_smooth_dyn"
TensorIntrin.register(
    LDMATRIX_i8_B_SMOOTH_DYN_INTRIN,
    *get_ldmatrix_intrin(32, "int8", "B", False, "shared.dyn", True),
)

LDMATRIX_i8_B_TRANS_SMOOTH_DYN_INTRIN = "mma_ldmatrix_i8_b_trans_smooth_dyn"
TensorIntrin.register(
    LDMATRIX_i8_B_TRANS_SMOOTH_DYN_INTRIN,
    *get_ldmatrix_intrin(32, "int8", "B", True, "shared.dyn", True),
)


def get_mma_intrin(k_dim, out_dtype, a_transposed, b_transposed, smooth_a=False, smooth_b=False):
=======
LDMATRIX_e5m2_B_TRANS_INTRIN = "mma_ldmatrix_e5m2_b_trans"
TensorIntrin.register(
    LDMATRIX_e5m2_B_TRANS_INTRIN, *get_ldmatrix_intrin(32, "e5m2_float8", "B", True)
)


def get_mma_intrin(
    k_dim,
    a_dtype="float16",
    b_dtype="float16",
    out_dtype="float16",
    a_transposed=False,
    b_transposed=False,
):
>>>>>>> bc1e918f
    local_size = (M_DIM * k_dim) // WARP_SIZE
    local_size_out = (M_DIM * N_DIM) // 32

    index_map_C = shared_16x16_to_mma_32x8_layout

    if k_dim == 16:
        index_map_A = (
            shared_16x16_to_mma_32x8_smoothlayout if smooth_a else shared_16x16_to_mma_32x8_layout
        )
        index_map_B = (
            shared_16x16_to_mma_32x8_smoothlayout if smooth_b else shared_16x16_to_mma_32x8_layout
        )
        mma_prefix = "m16n8k16"
    elif k_dim == 32 and b_transposed:
        index_map_A = (
            shared_16x32_to_mma_32x16_smoothlayout if smooth_a else shared_16x32_to_mma_32x16_layout
        )
        index_map_B = (
            shared_16x32_to_mma_32x16_smoothlayout if smooth_b else shared_16x32_to_mma_32x16_layout
        )
        mma_prefix = "m16n8k32"
    elif k_dim == 32 and not b_transposed:
        index_map_A = (
            shared_16x32_to_mma_32x16_layout if smooth_a else shared_16x32_to_mma_32x16_layout
        )
        index_map_B = (
            shared_32x16_to_mma_32x16_layout if smooth_b else shared_32x16_to_mma_32x16_layout
        )
        mma_prefix = "m16n8k32"
    else:
        assert False

    dtype_abbrv = {
        "float16": "fp16",
        "float32": "fp32",
        "int8": "int8",
        "int32": "int32",
        "e4m3_float8": "e4m3",
        "e5m2_float8": "e5m2",
    }
    a_dtype_abbrv = dtype_abbrv[a_dtype]
    b_dtype_abbrv = dtype_abbrv[b_dtype]
    out_dtype_abbrv = dtype_abbrv[out_dtype]

    def cast_to_out_dtype(v):
        if out_dtype in ["float32", "int32"]:
            return Cast(out_dtype, v)
        return v

    def swap_if_flag(i, j, flag):
        return (j, i) if flag else (i, j)

    A_offset_factor = M_DIM if a_transposed else k_dim
    B_offset_factor = k_dim if b_transposed else N_DIM
    out_offset_factor = N_DIM

    @T.prim_func
    def mma_sync_desc(a: T.handle, b: T.handle, c: T.handle) -> None:
        A = T.match_buffer(
            a,
            (WARP_SIZE, local_size),
            a_dtype,
            align=64,
            offset_factor=A_offset_factor,
            scope="warp",
        )
        B = T.match_buffer(
            b,
            (WARP_SIZE, local_size),
            b_dtype,
            align=64,
            offset_factor=B_offset_factor,
            scope="warp",
        )
        C = T.match_buffer(
            c,
            (WARP_SIZE, local_size_out),
            out_dtype,
            align=64,
            offset_factor=out_offset_factor,
            scope="warp",
        )

        with T.block("root"):
            T.reads(
                C[0:WARP_SIZE, 0:local_size_out],
                A[0:WARP_SIZE, 0:local_size],
                B[0:WARP_SIZE, 0:local_size],
            )
            T.writes(C[0:WARP_SIZE, 0:local_size_out])

            for i, j, k in T.grid(M_DIM, N_DIM, k_dim):
                with T.block("C"):
                    i, j, k = T.axis.remap("SSR", [i, j, k])
                    a_row_ind, a_col_ind = T.meta_var(swap_if_flag(i, k, a_transposed))
                    b_row_ind, b_col_ind = T.meta_var(swap_if_flag(k, j, b_transposed))

                    thread_id_C, local_id_C = T.meta_var(index_map_C(i, j))
                    thread_id_A, local_id_A = T.meta_var(index_map_A(a_row_ind, a_col_ind))
                    thread_id_B, local_id_B = T.meta_var(index_map_B(b_row_ind, b_col_ind))

                    T.reads(
                        C[thread_id_C, local_id_C],
                        A[thread_id_A, local_id_A],
                        B[thread_id_B, local_id_B],
                    )
                    T.writes(C[thread_id_C, local_id_C])

                    C[thread_id_C, local_id_C] += cast_to_out_dtype(
                        A[thread_id_A, local_id_A]
                    ) * cast_to_out_dtype(B[thread_id_B, local_id_B])

    @T.prim_func
    def mma_sync_impl(a: T.handle, b: T.handle, c: T.handle) -> None:
        A = T.match_buffer(
            a,
            (WARP_SIZE, local_size),
            a_dtype,
            align=64,
            offset_factor=A_offset_factor,
            scope="warp",
        )
        B = T.match_buffer(
            b,
            (WARP_SIZE, local_size),
            b_dtype,
            align=64,
            offset_factor=B_offset_factor,
            scope="warp",
        )
        C = T.match_buffer(
            c,
            (WARP_SIZE, local_size_out),
            out_dtype,
            align=64,
            offset_factor=out_offset_factor,
            scope="warp",
        )

        with T.block("root"):
            T.reads(
                C[0:WARP_SIZE, 0:local_size_out],
                A[0:WARP_SIZE, 0:local_size],
                B[0:WARP_SIZE, 0:local_size],
            )
            T.writes(C[0:WARP_SIZE, 0:local_size_out])

            for tx in T.thread_binding(0, WARP_SIZE, "threadIdx.x"):
                T.evaluate(
                    T.ptx_mma(
                        mma_prefix,
                        "row",
                        "col",
                        a_dtype_abbrv,
                        b_dtype_abbrv,
                        out_dtype_abbrv,
                        A.data,
                        A.elem_offset + tx * lift(local_size),
                        B.data,
                        B.elem_offset + tx * lift(local_size),
                        C.data,
                        C.elem_offset + tx * lift(local_size_out),
                        False,
                        dtype=out_dtype,
                    )
                )

                T.evaluate(
                    T.ptx_mma(
                        mma_prefix,
                        "row",
                        "col",
                        a_dtype_abbrv,
                        b_dtype_abbrv,
                        out_dtype_abbrv,
                        A.data,
                        A.elem_offset + tx * lift(local_size),
                        B.data,
                        B.elem_offset + tx * lift(local_size) + lift(local_size) // 2,
                        C.data,
                        C.elem_offset + tx * lift(local_size_out) + lift(local_size_out) // 2,
                        False,
                        dtype=out_dtype,
                    )
                )

    return mma_sync_desc, mma_sync_impl


MMA_f16f16f32_INTRIN = "mma_f16f16f32"
TensorIntrin.register(
    MMA_f16f16f32_INTRIN, *get_mma_intrin(16, "float16", "float16", "float32", False, False)
)

MMA_f16f16f32_TRANS_B_INTRIN = "mma_f16f16f32_trans_b"
TensorIntrin.register(
    MMA_f16f16f32_TRANS_B_INTRIN, *get_mma_intrin(16, "float16", "float16", "float32", False, True)
)

MMA_f16f16f32_TRANS_A_INTRIN = "mma_f16f16f32_trans_a"
TensorIntrin.register(
    MMA_f16f16f32_TRANS_A_INTRIN, *get_mma_intrin(16, "float16", "float16", "float32", True, False)
)

MMA_f16f16f32_TRANS_A_TRANS_B_INTRIN = "mma_f16f16f32_trans_a_trans_b"
TensorIntrin.register(
    MMA_f16f16f32_TRANS_A_TRANS_B_INTRIN,
    *get_mma_intrin(16, "float16", "float16", "float32", True, True),
)

MMA_f16f16f16_INTRIN = "mma_f16f16f16"
TensorIntrin.register(
    MMA_f16f16f16_INTRIN, *get_mma_intrin(16, "float16", "float16", "float16", False, False)
)

MMA_f16f16f16_TRANS_B_INTRIN = "mma_f16f16f16_trans_b"
TensorIntrin.register(
    MMA_f16f16f16_TRANS_B_INTRIN, *get_mma_intrin(16, "float16", "float16", "float16", False, True)
)

MMA_f16f16f16_TRANS_SMOOTH_B_INTRIN = "mma_f16f16f16_trans_b_smooth_b"
TensorIntrin.register(
    MMA_f16f16f16_TRANS_SMOOTH_B_INTRIN, *get_mma_intrin(16, "float16", False, True, False, True)
)

MMA_f16f16f16_SMOOTH_A_TRANS_SMOOTH_B_INTRIN = "mma_f16f16f16_smooth_a_trans_b_smooth_b"
TensorIntrin.register(
    MMA_f16f16f16_SMOOTH_A_TRANS_SMOOTH_B_INTRIN,
    *get_mma_intrin(16, "float16", False, True, True, True),
)

MMA_f16f16f16_TRANS_A_INTRIN = "mma_f16f16f16_trans_a"
TensorIntrin.register(
    MMA_f16f16f16_TRANS_A_INTRIN, *get_mma_intrin(16, "float16", "float16", "float16", True, False)
)

MMA_f16f16f16_TRANS_A_TRANS_B_INTRIN = "mma_f16f16f16_trans_a_trans_b"
TensorIntrin.register(
    MMA_f16f16f16_TRANS_A_TRANS_B_INTRIN,
    *get_mma_intrin(16, "float16", "float16", "float16", True, True),
)

MMA_i8i8i32_INTRIN = "mma_i8i8i32"
TensorIntrin.register(
    MMA_i8i8i32_INTRIN, *get_mma_intrin(32, "int8", "int8", "int32", False, False)
)

MMA_i8i8i32_TRANS_B_INTRIN = "mma_i8i8i32_trans_b"
TensorIntrin.register(
    MMA_i8i8i32_TRANS_B_INTRIN, *get_mma_intrin(32, "int8", "int8", "int32", False, True)
)

MMA_e5m2e5m2f32_INTRIN = "mma_e5m2e5m2f32"
TensorIntrin.register(
    MMA_e5m2e5m2f32_INTRIN,
    *get_mma_intrin(32, "e5m2_float8", "e5m2_float8", "float32", False, False),
)

MMA_e5m2e5m2f32_TRANS_B_INTRIN = "mma_e5m2e5m2f32_trans_b"
TensorIntrin.register(
    MMA_e5m2e5m2f32_TRANS_B_INTRIN,
    *get_mma_intrin(32, "e5m2_float8", "e5m2_float8", "float32", False, True),
)

MMA_e4m3e4m3f32_INTRIN = "mma_e4m3e4m3f32"
TensorIntrin.register(
    MMA_e4m3e4m3f32_INTRIN,
    *get_mma_intrin(32, "e4m3_float8", "e4m3_float8", "float32", False, False),
)

MMA_e4m3e4m3f32_TRANS_B_INTRIN = "mma_e4m3e4m3f32_trans_b"
TensorIntrin.register(
    MMA_e4m3e4m3f32_TRANS_B_INTRIN,
    *get_mma_intrin(32, "e4m3_float8", "e4m3_float8", "float32", False, True),
)

MMA_i8i8i32_TRANS_B_SMOOTH_B_INTRIN = "mma_i8i8i32_trans_b_smooth_b"
TensorIntrin.register(
    MMA_i8i8i32_TRANS_B_SMOOTH_B_INTRIN, *get_mma_intrin(32, "int32", False, True, False, True)
)

MMA_i8i8i32_SMOOTH_A_TRANS_B_SMOOTH_B_INTRIN = "mma_i8i8i32_smooth_a_trans_b_smooth_b"
TensorIntrin.register(
    MMA_i8i8i32_SMOOTH_A_TRANS_B_SMOOTH_B_INTRIN,
    *get_mma_intrin(32, "int32", False, True, True, True),
)


def get_mma_fill_intrin(dtype, local_size):
    zero = IntImm("int32", 0).astype(dtype)

    # Assume M = N = 16
    index_map = shared_16x16_to_mma_32x8_layout

    @T.prim_func
    def mma_fill_desc(a: T.handle) -> None:
        C_warp = T.match_buffer(a, [WARP_SIZE, local_size], dtype=dtype, scope="warp")

        with T.block("root"):
            T.reads()
            T.writes(C_warp[0:WARP_SIZE, 0:local_size])
            for i0, i1 in T.grid(M_DIM, N_DIM):
                with T.block("C_warp"):
                    i, j = T.axis.remap("SS", [i0, i1])
                    thread_id, local_id = T.meta_var(index_map(i, j))
                    T.reads()
                    T.writes(C_warp[thread_id, local_id])
                    C_warp[thread_id, local_id] = zero

    @T.prim_func
    def mma_fill_impl(a: T.handle) -> None:
        C_warp = T.match_buffer(
            a, [WARP_SIZE, local_size], dtype=dtype, scope="warp", offset_factor=1
        )

        with T.block("root"):
            T.reads()
            T.writes(C_warp[0:WARP_SIZE, 0:local_size])

            for tx in T.thread_binding(0, WARP_SIZE, "threadIdx.x"):
                T.evaluate(T.mma_fill(local_size, C_warp.data, C_warp.elem_offset, dtype=dtype))

    return mma_fill_desc, mma_fill_impl


MMA_fill_16x16_f32_INTRIN = "mma_fill_16x16_f32"
TensorIntrin.register(MMA_fill_16x16_f32_INTRIN, *get_mma_fill_intrin("float32", 8))

MMA_fill_16x16_f16_INTRIN = "mma_fill_16x16_f16"
TensorIntrin.register(MMA_fill_16x16_f16_INTRIN, *get_mma_fill_intrin("float16", 8))

MMA_fill_16x16_i32_INTRIN = "mma_fill_16x16_i32"
TensorIntrin.register(MMA_fill_16x16_i32_INTRIN, *get_mma_fill_intrin("int32", 8))


def get_mma_store_intrin(dtype, local_size, scope="global", use_mma_store_intrinic=True):
    # Assume M = N = 16
    index_map = shared_16x16_to_mma_32x8_layout
    index_map_rev = mma_32x8_to_shared_16x16_layout

    @T.prim_func
    def mma_store_desc(a: T.handle, c: T.handle) -> None:
        C_warp = T.match_buffer(a, [WARP_SIZE, local_size], dtype=dtype, scope="warp")
        C = T.match_buffer(c, [M_DIM, N_DIM], dtype=dtype, scope=scope)

        with T.block("root"):
            T.reads(C_warp[0:WARP_SIZE, 0:local_size])
            T.writes(C[0:M_DIM, 0:N_DIM])
            for i0, i1 in T.grid(M_DIM, N_DIM):
                with T.block("C_warp"):
                    v0, v1 = T.axis.remap("SS", [i0, i1])
                    thread_id, local_id = T.meta_var(index_map(v0, v1))
                    T.reads(C_warp[thread_id, local_id])
                    T.writes(C[v0, v1])
                    C[v0, v1] = C_warp[thread_id, local_id]

    if use_mma_store_intrinic:

        @T.prim_func
        def mma_store_impl(a: T.handle, c: T.handle) -> None:
            s0 = T.int32()
            s1 = T.int32()

            C_warp = T.match_buffer(
                a, [WARP_SIZE, local_size], dtype=dtype, scope="warp", offset_factor=1
            )
            C = T.match_buffer(
                c, [M_DIM, N_DIM], dtype=dtype, scope=scope, offset_factor=1, strides=[s0, s1]
            )

            with T.block("root"):
                T.reads(C_warp[0:WARP_SIZE, 0:local_size])
                T.writes(C[0:M_DIM, 0:N_DIM])

                for tx in T.thread_binding(0, WARP_SIZE, "threadIdx.x"):
                    T.evaluate(
                        T.mma_store(
                            M_DIM,
                            N_DIM,
                            C.access_ptr("w"),
                            C_warp.data,
                            C_warp.elem_offset,
                            s0,
                            dtype=dtype,
                        )
                    )

    else:

        @T.prim_func
        def mma_store_impl(a: T.handle, c: T.handle) -> None:
            s0 = T.int32()
            s1 = T.int32()

            C_warp = T.match_buffer(
                a, [WARP_SIZE, local_size], dtype=dtype, scope="warp", offset_factor=1
            )
            C = T.match_buffer(
                c, [M_DIM, N_DIM], dtype=dtype, scope=scope, offset_factor=1, strides=[s0, s1]
            )

            with T.block("root"):
                T.reads(C_warp[0:WARP_SIZE, 0:local_size])
                T.writes(C[0:M_DIM, 0:N_DIM])

                for tx in T.thread_binding(0, WARP_SIZE, "threadIdx.x"):
                    for local_id in T.serial(local_size):
                        row, col = T.meta_var(index_map_rev(tx, local_id))
                        C[row, col] = C_warp[tx, local_id]

    return mma_store_desc, mma_store_impl


MMA_store_16x16_f32_global_INTRIN = "mma_store_16x16_f32_global_"
TensorIntrin.register(
    MMA_store_16x16_f32_global_INTRIN, *get_mma_store_intrin("float32", 8, "global", True)
)

MMA_store_16x16_f32_shared_dyn_INTRIN = "mma_store_16x16_f32_shared_dyn_"
TensorIntrin.register(
    MMA_store_16x16_f32_shared_dyn_INTRIN, *get_mma_store_intrin("float32", 8, "shared.dyn", True)
)

MMA_store_16x16_f32_shared_dyn_INTRIN_SIMPLE = "mma_store_16x16_f32_shared_dyn_simple_"
TensorIntrin.register(
    MMA_store_16x16_f32_shared_dyn_INTRIN_SIMPLE,
    *get_mma_store_intrin("float32", 8, "shared.dyn", False),
)

MMA_store_16x16_f16_shared_dyn_INTRIN_SIMPLE = "mma_store_16x16_f16_shared_dyn_simple_"
TensorIntrin.register(
    MMA_store_16x16_f16_shared_dyn_INTRIN_SIMPLE,
    *get_mma_store_intrin("float16", 8, "shared.dyn", False),
)

MMA_store_16x16_f16_shared_dyn_INTRIN = "mma_store_16x16_f16_shared_dyn_"
TensorIntrin.register(
    MMA_store_16x16_f16_shared_dyn_INTRIN,
    *get_mma_store_intrin("float16", 8, "shared.dyn", True),
)

MMA_store_16x16_f16_shared_INTRIN_SIMPLE = "mma_store_16x16_f16_shared_simple_"
TensorIntrin.register(
    MMA_store_16x16_f16_shared_INTRIN_SIMPLE,
    *get_mma_store_intrin("float16", 8, "shared", False),
)

MMA_store_16x16_f16_global_INTRIN_SIMPLE = "mma_store_16x16_f16_global_simple_"
TensorIntrin.register(
    MMA_store_16x16_f16_global_INTRIN_SIMPLE,
    *get_mma_store_intrin("float16", 8, "global", False),
)

MMA_store_16x16_f16_global_INTRIN = "mma_store_16x16_f16_global_"
TensorIntrin.register(
    MMA_store_16x16_f16_global_INTRIN, *get_mma_store_intrin("float16", 8, "global", True)
)

MMA_store_16x16_f16_shared_INTRIN = "mma_store_16x16_f16_shared_"
TensorIntrin.register(
    MMA_store_16x16_f16_shared_INTRIN, *get_mma_store_intrin("float16", 8, "shared", True)
)

MMA_store_16x16_i32_global_INTRIN = "mma_store_16x16_i32_global_"
TensorIntrin.register(
    MMA_store_16x16_i32_global_INTRIN, *get_mma_store_intrin("int32", 8, "global", True)
)

MMA_store_16x16_i32_shared_INTRIN = "mma_store_16x16_i32_shared_"
TensorIntrin.register(
    MMA_store_16x16_i32_shared_INTRIN, *get_mma_store_intrin("int32", 8, "shared", True)
)

MMA_store_16x16_i32_shared_dyn_INTRIN = "mma_store_16x16_i32_shared_dyn_"
TensorIntrin.register(
    MMA_store_16x16_i32_shared_dyn_INTRIN, *get_mma_store_intrin("int32", 8, "shared.dyn", True)
)


def get_mma_intrin_group(
    load_scope: Literal["shared", "shared.dyn"],
    store_scope: Literal["global", "shared", "shared.dyn"],
    a_dtype: Literal["float16", "int8", "e4m3_float8", "e5m2_float8"],
    b_dtype: Literal["float16", "int8", "e4m3_float8", "e5m2_float8"],
    out_dtype: Literal["float16", "float32", "int32"],
    trans_a: bool,
    trans_b: bool,
    smooth_a: bool = False,
    smooth_b: bool = False,
    not_use_mma_store_intrinic: bool = True,
    store_to_smem_dtype: Optional[Literal["float16", "float32", "int32"]] = None,
) -> Dict[str, str]:
    """Get a group of intrinsics for mma tensor core with the given configurations

    Parameters
    ----------
    load_scope : Literal["shared", "shared.dyn"]
        The memory scope of the input buffer.

    store_scope : Literal["global", "shared", "shared.dyn"]
        The memory scope of the result buffer.

    in_dtype : str
        The input data type.

    out_dtype : str
        The output data dtype.

    trans_a : bool
        Whether the input matrix A is transposed.

    trans_b : bool
        Whether the input matrix B is transposed.

    smooth_a: bool
        Whether assume the propagted layout of A is smooth.

    smooth_b: bool
        Whether assume the propagted layout of B is smooth.

    not_use_mma_store_intrinic : bool
        Whether to not use the mma_store intrinsic. If True, use BufferStore stmts to store the
        result of mma. Otherwise, use mma_store intrinsic.

        This is because if we use mma_store intrinsic, during swizzling shared memory visits, our
        rearrangement scheme will involve areas accessed by different mma_store calls. This makes
        swizzling quite complex. But BufferStore will not face this problem.

    store_to_smem_dtype : Optional[Literal["float16", "float32", "int32"]]
        The dtype that we use to store from register to shared memory. By default it is out_dtype.

    Returns
    -------
    ret : Dict[str, str]
        A group of tensor intrinsics.
    """
    assert load_scope in ["shared", "shared.dyn"]
    assert store_scope in ["global", "shared", "shared.dyn"]
    assert a_dtype in ["float16", "int8", "e4m3_float8", "e5m2_float8"]
    assert b_dtype in ["float16", "int8", "e4m3_float8", "e5m2_float8"]
    assert out_dtype in ["float16", "float32", "int32"]

    shape = "16x16"

    dtype_mapping = {
        "float16": "f16",
        "float32": "f32",
        "int8": "i8",
        "e4m3_float8": "e4m3",
        "e5m2_float8": "e5m2",
        "int32": "i32",
    }
    a_dtype = dtype_mapping[a_dtype]
    b_dtype = dtype_mapping[b_dtype]
    out_dtype = dtype_mapping[out_dtype]

    # e.g. mma_fill_16x16_f32
    init_intrin = f"mma_fill_{shape}_{out_dtype}"

    # e.g. mma_ldmatrix_f16_a_trans_dyn, mma_ldmatrix_f16_b_trans_dyn
    trans_a = "_trans" if trans_a else ""
    trans_b = "_trans" if trans_b else ""
    smooth_a = "_smooth" if smooth_a else ""
    smooth_b = "_smooth" if smooth_b else ""
    load_scope = "_dyn" if load_scope == "shared.dyn" else ""
<<<<<<< HEAD
    load_a_intrin = f"mma_ldmatrix_{in_dtype}_a{trans_a}{smooth_a}{load_scope}"
    load_b_intrin = f"mma_ldmatrix_{in_dtype}_b{trans_b}{smooth_b}{load_scope}"
=======
    load_a_intrin = f"mma_ldmatrix_{a_dtype}_a{trans_a}{load_scope}"
    load_b_intrin = f"mma_ldmatrix_{b_dtype}_b{trans_b}{load_scope}"
>>>>>>> bc1e918f

    # e.g. mma_f16f16f32_trans_a_trans_b
    trans_a_str = trans_a + "_a" if trans_a != "" else ""
    trans_b_str = trans_b + "_b" if trans_b != "" else ""
<<<<<<< HEAD
    smooth_a_str = smooth_a + "_a" if smooth_a != "" else ""
    smooth_b_str = smooth_b + "_b" if smooth_b != "" else ""
    compute_intrin = (
        f"mma_{in_dtype}{in_dtype}{out_dtype}{trans_a_str}{smooth_a_str}{trans_b_str}{smooth_b_str}"
    )
=======
    compute_intrin = f"mma_{a_dtype}{b_dtype}{out_dtype}{trans_a_str}{trans_b_str}"
>>>>>>> bc1e918f

    # e.g. mma_store_16x16_f32_shared_dyn_simple_
    store_scope = store_scope.replace(".", "_")
    store_to_smem_dtype = dtype_mapping[store_to_smem_dtype] if store_to_smem_dtype else out_dtype
    suffix = "simple_" if not_use_mma_store_intrinic else ""
    store_intrin = f"mma_store_{shape}_{store_to_smem_dtype}_{store_scope}_{suffix}"

    index_map_c = shared_16x16_to_mma_32x8_layout
    if in_dtype == "f16":
        index_map_a = (
            shared_16x16_to_mma_32x8_smoothlayout if smooth_a else shared_16x16_to_mma_32x8_layout
        )
        index_map_b = (
            shared_16x16_to_mma_32x8_smoothlayout if smooth_b else shared_16x16_to_mma_32x8_layout
        )
    elif in_dtype == "i8":
        index_map_a = (
            shared_16x32_to_mma_32x16_smoothlayout if smooth_a else shared_16x32_to_mma_32x16_layout
        )
        index_map_b = (
            shared_16x32_to_mma_32x16_smoothlayout if smooth_b else shared_16x32_to_mma_32x16_layout
        )
    else:
        raise ValueError(f"Unsupported in_dtype: {in_dtype}")

    # micro kernel size, the order is [m, n, k]
    micro_kernel: List[int]
    if in_dtype == "f16":
        micro_kernel = [16, 16, 16]
    elif in_dtype == "i8":
        micro_kernel = [16, 16, 32]
    else:
        raise ValueError(f"Unsupported in_dtype: {in_dtype}")

    return {
        "init": init_intrin,
        "load_a": load_a_intrin,
        "load_b": load_b_intrin,
        "compute": compute_intrin,
        "store": store_intrin,
        "index_map": [index_map_a, index_map_b, index_map_c],
        "micro_kernel": micro_kernel,
    }


######## WMMA intrinsics ########


def get_wmma_fragment_index(buffer, stride, m_dim, n_dim):
    """Compute wmma fragment index using elem_offset of the buffer"""
    frag_index_m = buffer.elem_offset // stride // m_dim
    frag_index_n = buffer.elem_offset % stride // n_dim

    num_fragments_per_row = stride // n_dim
    return frag_index_m * num_fragments_per_row + frag_index_n


def get_wmma_load_intrin(
    m_dim: int,
    n_dim: int,
    k_dim: int,
    dtype: str,
    shared_scope: str,
    is_b: bool,
    is_col_major: bool,
) -> Tuple[PrimFunc, PrimFunc]:
    """Generator of wmma_load intrins"""
    wmma_fragment_scope = f"wmma.matrix_{'b' if is_b else 'a'}"
    layout = "col_major" if is_col_major else "row_major"

    frag_m, frag_n = (k_dim, n_dim) if is_b else (m_dim, k_dim)
    if is_col_major:
        frag_m, frag_n = frag_n, frag_m
    offset_factor = frag_n

    @T.prim_func
    def wmma_load_desc(a: T.handle, c: T.handle) -> None:
        A = T.match_buffer(
            a, (frag_m, frag_n), dtype, align=64, offset_factor=offset_factor, scope=shared_scope
        )
        C = T.match_buffer(
            c,
            (frag_m, frag_n),
            dtype,
            align=64,
            offset_factor=offset_factor,
            scope=wmma_fragment_scope,
        )
        with T.block("root"):
            T.reads(A[0:frag_m, 0:frag_n])
            T.writes(C[0:frag_m, 0:frag_n])
            for i, j in T.grid(frag_m, frag_n):
                with T.block("load"):
                    vii, vjj = T.axis.remap("SS", [i, j])
                    C[vii, vjj] = A[vii, vjj]

    @T.prim_func
    def wmma_load_impl(a: T.handle, c: T.handle) -> None:
        s1 = T.int32()
        s0 = T.int32()
        d1 = T.int32()
        d0 = T.int32()
        A = T.match_buffer(
            a,
            (frag_m, frag_n),
            dtype,
            align=64,
            offset_factor=offset_factor,
            scope=shared_scope,
            strides=[s1, s0],
        )
        C = T.match_buffer(
            c,
            (frag_m, frag_n),
            dtype,
            align=64,
            offset_factor=offset_factor,
            scope=wmma_fragment_scope,
            strides=[d1, d0],
        )
        with T.block("root"):
            T.reads(A[0:frag_m, 0:frag_n])
            T.writes(C[0:frag_m, 0:frag_n])
            T.evaluate(
                T.tvm_load_matrix_sync(
                    C.data,
                    m_dim,
                    n_dim,
                    k_dim,
                    get_wmma_fragment_index(C, d1, frag_m, frag_n),
                    A.access_ptr("r"),
                    s1,
                    layout,
                    dtype="handle",
                )
            )

    return wmma_load_desc, wmma_load_impl


def get_wmma_fill_intrin(
    m_dim: int, n_dim: int, k_dim: int, dtype: str
) -> Tuple[PrimFunc, PrimFunc]:
    """Generator of wmma_fill intrins"""
    zero = IntImm("int32", 0).astype(dtype)
    offset_factor = n_dim

    @T.prim_func
    def wmma_fill_desc(c: T.handle) -> None:
        C = T.match_buffer(
            c,
            (m_dim, n_dim),
            dtype,
            align=64,
            offset_factor=offset_factor,
            scope="wmma.accumulator",
        )
        with T.block("root"):
            T.reads()
            T.writes(C[0:m_dim, 0:n_dim])
            for i, j in T.grid(m_dim, n_dim):
                with T.block("init"):
                    vii, vjj = T.axis.remap("SS", [i, j])
                    C[vii, vjj] = zero

    @T.prim_func
    def wmma_fill_impl(c: T.handle) -> None:
        d1 = T.int32()
        d0 = T.int32()
        C = T.match_buffer(
            c,
            (m_dim, n_dim),
            dtype,
            align=64,
            offset_factor=offset_factor,
            scope="wmma.accumulator",
            strides=[d1, d0],
        )
        with T.block("root"):
            T.reads()
            T.writes(C[0:m_dim, 0:n_dim])
            T.evaluate(
                T.tvm_fill_fragment(
                    C.data,
                    m_dim,
                    n_dim,
                    k_dim,
                    get_wmma_fragment_index(C, d1, m_dim, n_dim),
                    T.float32(0),
                    dtype="handle",
                )
            )

    return wmma_fill_desc, wmma_fill_impl


def get_wmma_store_intrin(
    m_dim: int, n_dim: int, k_dim: int, dtype: str, scope: str
) -> Tuple[PrimFunc, PrimFunc]:
    """Generator of wmma_store intrins"""
    offset_factor = n_dim

    @T.prim_func
    def wmma_store_desc(a: T.handle, c: T.handle) -> None:
        A = T.match_buffer(
            a,
            (m_dim, n_dim),
            dtype,
            align=64,
            offset_factor=offset_factor,
            scope="wmma.accumulator",
        )
        C = T.match_buffer(
            c, (m_dim, n_dim), dtype, align=64, offset_factor=offset_factor, scope=scope
        )
        with T.block("root"):
            T.reads(A[0:m_dim, 0:n_dim])
            T.writes(C[0:m_dim, 0:n_dim])
            for i, j in T.grid(m_dim, n_dim):
                with T.block("store"):
                    vii, vjj = T.axis.remap("SS", [i, j])
                    C[vii, vjj] = A[vii, vjj]

    @T.prim_func
    def wmma_store_impl(a: T.handle, c: T.handle) -> None:
        s1 = T.int32()
        s0 = T.int32()
        d1 = T.int32()
        d0 = T.int32()
        A = T.match_buffer(
            a,
            (m_dim, n_dim),
            dtype,
            align=64,
            offset_factor=offset_factor,
            scope="wmma.accumulator",
            strides=[d1, d0],
        )
        C = T.match_buffer(
            c,
            (m_dim, n_dim),
            dtype,
            align=64,
            offset_factor=offset_factor,
            scope=scope,
            strides=[s1, s0],
        )
        with T.block("root"):
            T.reads(A[0:m_dim, 0:n_dim])
            T.writes(C[0:m_dim, 0:n_dim])
            T.evaluate(
                T.tvm_store_matrix_sync(
                    A.data,
                    m_dim,
                    n_dim,
                    k_dim,
                    get_wmma_fragment_index(A, d1, m_dim, n_dim),
                    C.access_ptr("w"),
                    s1,
                    "row_major",
                    dtype="handle",
                )
            )

    return wmma_store_desc, wmma_store_impl


def get_wmma_sync_intrin(
    m_dim: int, n_dim: int, k_dim: int, in_dtype: str, out_dtype: str, b_transposed: bool
) -> Tuple[PrimFunc, PrimFunc]:
    """Generator of wmma_sync intrins"""

    def maybe_cast(v):
        if in_dtype != out_dtype:
            return Cast(out_dtype, v)
        return v

    def maybe_swap(i, j):
        if b_transposed:
            return j, i
        return i, j

    b_shape_0, b_shape_1 = maybe_swap(k_dim, n_dim)

    A_offset_factor = k_dim
    B_offset_factor = b_shape_1
    out_offset_factor = n_dim

    @T.prim_func
    def wmma_sync_desc(a: T.handle, b: T.handle, c: T.handle) -> None:
        A = T.match_buffer(
            a,
            (m_dim, k_dim),
            in_dtype,
            align=64,
            offset_factor=A_offset_factor,
            scope="wmma.matrix_a",
        )
        B = T.match_buffer(
            b,
            maybe_swap(k_dim, n_dim),
            in_dtype,
            align=64,
            offset_factor=B_offset_factor,
            scope="wmma.matrix_b",
        )
        C = T.match_buffer(
            c,
            (m_dim, n_dim),
            out_dtype,
            align=64,
            offset_factor=out_offset_factor,
            scope="wmma.accumulator",
        )

        with T.block("root"):
            T.reads(C[0:m_dim, 0:n_dim], A[0:m_dim, 0:k_dim], B[0:b_shape_0, 0:b_shape_1])
            T.writes(C[0:m_dim, 0:n_dim])
            for i, j, k in T.grid(m_dim, n_dim, k_dim):
                with T.block(""):
                    vii, vjj, vkk = T.axis.remap("SSR", [i, j, k])
                    B_index_0, B_index_1 = T.meta_var(maybe_swap(vkk, vjj))
                    C[vii, vjj] = C[vii, vjj] + maybe_cast(A[vii, vkk]) * maybe_cast(
                        B[B_index_0, B_index_1]
                    )

    @T.prim_func
    def wmma_sync_impl(a: T.handle, b: T.handle, c: T.handle) -> None:
        a1 = T.int32()
        a0 = T.int32()
        b1 = T.int32()
        b0 = T.int32()
        c1 = T.int32()
        c0 = T.int32()

        A = T.match_buffer(
            a,
            (m_dim, k_dim),
            in_dtype,
            align=64,
            offset_factor=A_offset_factor,
            scope="wmma.matrix_a",
            strides=[a1, a0],
        )
        B = T.match_buffer(
            b,
            maybe_swap(k_dim, n_dim),
            in_dtype,
            align=64,
            offset_factor=B_offset_factor,
            scope="wmma.matrix_b",
            strides=[b1, b0],
        )
        C = T.match_buffer(
            c,
            (m_dim, n_dim),
            out_dtype,
            align=64,
            offset_factor=out_offset_factor,
            scope="wmma.accumulator",
            strides=[c1, c0],
        )

        with T.block("root"):
            T.reads(C[0:m_dim, 0:n_dim], A[0:m_dim, 0:k_dim], B[0:b_shape_0, 0:b_shape_1])
            T.writes(C[0:m_dim, 0:n_dim])
            T.evaluate(
                T.tvm_mma_sync(
                    C.data,
                    get_wmma_fragment_index(C, c1, m_dim, n_dim),
                    A.data,
                    get_wmma_fragment_index(A, a1, m_dim, k_dim),
                    B.data,
                    get_wmma_fragment_index(B, b1, b_shape_0, b_shape_1),
                    C.data,
                    get_wmma_fragment_index(C, c1, m_dim, n_dim),
                    dtype="handle",
                )
            )

    return wmma_sync_desc, wmma_sync_impl


WMMA_SYNC_16x16x16_f16f16f32_INTRIN = "wmma_sync_16x16x16_f16f16f32"
TensorIntrin.register(
    WMMA_SYNC_16x16x16_f16f16f32_INTRIN,
    *get_wmma_sync_intrin(16, 16, 16, "float16", "float32", False),
)

WMMA_SYNC_16x16x16_f16f16f32_TRANS_INTRIN = "wmma_sync_16x16x16_f16f16f32_trans"
TensorIntrin.register(
    WMMA_SYNC_16x16x16_f16f16f32_TRANS_INTRIN,
    *get_wmma_sync_intrin(16, 16, 16, "float16", "float32", True),
)

WMMA_SYNC_16x16x16_f16f16f16_INTRIN = "wmma_sync_16x16x16_f16f16f16"
TensorIntrin.register(
    WMMA_SYNC_16x16x16_f16f16f16_INTRIN,
    *get_wmma_sync_intrin(16, 16, 16, "float16", "float16", False),
)

WMMA_SYNC_16x16x16_f16f16f16_TRANS_INTRIN = "wmma_sync_16x16x16_f16f16f16_trans"
TensorIntrin.register(
    WMMA_SYNC_16x16x16_f16f16f16_TRANS_INTRIN,
    *get_wmma_sync_intrin(16, 16, 16, "float16", "float16", True),
)

WMMA_SYNC_16x16x16_s8s8s32_INTRIN = "wmma_sync_16x16x16_s8s8s32"
TensorIntrin.register(
    WMMA_SYNC_16x16x16_s8s8s32_INTRIN, *get_wmma_sync_intrin(16, 16, 16, "int8", "int32", False)
)

WMMA_SYNC_16x16x16_s8s8s32_TRANS_INTRIN = "wmma_sync_16x16x16_s8s8s32_trans"
TensorIntrin.register(
    WMMA_SYNC_16x16x16_s8s8s32_TRANS_INTRIN,
    *get_wmma_sync_intrin(16, 16, 16, "int8", "int32", True),
)

WMMA_SYNC_8x8x32_s4s4s32_TRANS_INTRIN = "wmma_sync_8x8x32_s4s4s32_trans"
TensorIntrin.register(
    WMMA_SYNC_8x8x32_s4s4s32_TRANS_INTRIN, *get_wmma_sync_intrin(8, 8, 32, "int4", "int32", True)
)

WMMA_LOAD_16x16x16_F16_A_INTRIN = "wmma_load_16x16x16_f16_a_shared"
TensorIntrin.register(
    WMMA_LOAD_16x16x16_F16_A_INTRIN,
    *get_wmma_load_intrin(16, 16, 16, "float16", "shared", False, False),
)

WMMA_LOAD_16x16x16_F16_A_DYN_INTRIN = "wmma_load_16x16x16_f16_a_shared_dyn"
TensorIntrin.register(
    WMMA_LOAD_16x16x16_F16_A_DYN_INTRIN,
    *get_wmma_load_intrin(16, 16, 16, "float16", "shared.dyn", False, False),
)

WMMA_LOAD_16x16x16_F16_B_INTRIN = "wmma_load_16x16x16_f16_b_shared"
TensorIntrin.register(
    WMMA_LOAD_16x16x16_F16_B_INTRIN,
    *get_wmma_load_intrin(16, 16, 16, "float16", "shared", True, False),
)

WMMA_LOAD_16x16x16_F16_B_DYN_INTRIN = "wmma_load_16x16x16_f16_b_shared_dyn"
TensorIntrin.register(
    WMMA_LOAD_16x16x16_F16_B_DYN_INTRIN,
    *get_wmma_load_intrin(16, 16, 16, "float16", "shared.dyn", True, False),
)

WMMA_LOAD_16x16x16_F16_A_TRANS_INTRIN = "wmma_load_16x16x16_f16_a_trans_shared"
TensorIntrin.register(
    WMMA_LOAD_16x16x16_F16_A_TRANS_INTRIN,
    *get_wmma_load_intrin(16, 16, 16, "float16", "shared", False, True),
)

WMMA_LOAD_16x16x16_F16_A_TRANS_DYN_INTRIN = "wmma_load_16x16x16_f16_a_trans_shared_dyn"
TensorIntrin.register(
    WMMA_LOAD_16x16x16_F16_A_TRANS_DYN_INTRIN,
    *get_wmma_load_intrin(16, 16, 16, "float16", "shared.dyn", False, True),
)

WMMA_LOAD_16x16x16_F16_B_TRANS_INTRIN = "wmma_load_16x16x16_f16_b_trans_shared"
TensorIntrin.register(
    WMMA_LOAD_16x16x16_F16_B_TRANS_INTRIN,
    *get_wmma_load_intrin(16, 16, 16, "float16", "shared", True, True),
)

WMMA_LOAD_16x16x16_F16_B_TRANS_DYN_INTRIN = "wmma_load_16x16x16_f16_b_trans_shared_dyn"
TensorIntrin.register(
    WMMA_LOAD_16x16x16_F16_B_TRANS_DYN_INTRIN,
    *get_wmma_load_intrin(16, 16, 16, "float16", "shared.dyn", True, True),
)

WMMA_LOAD_16x16x16_S8_A_INTRIN = "wmma_load_16x16x16_s8_a_shared"
TensorIntrin.register(
    WMMA_LOAD_16x16x16_S8_A_INTRIN,
    *get_wmma_load_intrin(16, 16, 16, "int8", "shared", False, False),
)

WMMA_LOAD_16x16x16_S8_A_DYN_INTRIN = "wmma_load_16x16x16_s8_a_shared_dyn"
TensorIntrin.register(
    WMMA_LOAD_16x16x16_S8_A_DYN_INTRIN,
    *get_wmma_load_intrin(16, 16, 16, "int8", "shared.dyn", False, False),
)

WMMA_LOAD_16x16x16_S8_B_INTRIN = "wmma_load_16x16x16_s8_b_shared"
TensorIntrin.register(
    WMMA_LOAD_16x16x16_S8_B_INTRIN, *get_wmma_load_intrin(16, 16, 16, "int8", "shared", True, False)
)

WMMA_LOAD_16x16x16_S8_B_DYN_INTRIN = "wmma_load_16x16x16_s8_b_shared_dyn"
TensorIntrin.register(
    WMMA_LOAD_16x16x16_S8_B_DYN_INTRIN,
    *get_wmma_load_intrin(16, 16, 16, "int8", "shared.dyn", True, False),
)

WMMA_LOAD_16x16x16_S8_A_TRANS_INTRIN = "wmma_load_16x16x16_s8_a_trans_shared"
TensorIntrin.register(
    WMMA_LOAD_16x16x16_S8_A_TRANS_INTRIN,
    *get_wmma_load_intrin(16, 16, 16, "int8", "shared", False, True),
)

WMMA_LOAD_16x16x16_S8_A_TRANS_DYN_INTRIN = "wmma_load_16x16x16_s8_a_trans_shared_dyn"
TensorIntrin.register(
    WMMA_LOAD_16x16x16_S8_A_TRANS_DYN_INTRIN,
    *get_wmma_load_intrin(16, 16, 16, "int8", "shared.dyn", False, True),
)

WMMA_LOAD_16x16x16_S8_B_TRANS_INTRIN = "wmma_load_16x16x16_s8_b_trans_shared"
TensorIntrin.register(
    WMMA_LOAD_16x16x16_S8_B_TRANS_INTRIN,
    *get_wmma_load_intrin(16, 16, 16, "int8", "shared", True, True),
)

WMMA_LOAD_16x16x16_S8_B_TRANS_DYN_INTRIN = "wmma_load_16x16x16_s8_b_trans_shared_dyn"
TensorIntrin.register(
    WMMA_LOAD_16x16x16_S8_B_TRANS_DYN_INTRIN,
    *get_wmma_load_intrin(16, 16, 16, "int8", "shared.dyn", True, True),
)

WMMA_LOAD_8x8x32_S4_A_INTRIN = "wmma_load_8x8x32_s4_a_shared"
TensorIntrin.register(
    WMMA_LOAD_8x8x32_S4_A_INTRIN, *get_wmma_load_intrin(8, 8, 32, "int4", "shared", False, False)
)

WMMA_LOAD_8x8x32_S4_A_DYN_INTRIN = "wmma_load_8x8x32_s4_a_shared_dyn"
TensorIntrin.register(
    WMMA_LOAD_8x8x32_S4_A_DYN_INTRIN,
    *get_wmma_load_intrin(8, 8, 32, "int4", "shared.dyn", False, False),
)

WMMA_LOAD_8x8x32_S4_B_TRANS_INTRIN = "wmma_load_8x8x32_s4_b_trans_shared"
TensorIntrin.register(
    WMMA_LOAD_8x8x32_S4_B_TRANS_INTRIN,
    *get_wmma_load_intrin(8, 8, 32, "int4", "shared", True, True),
)

WMMA_LOAD_8x8x32_S4_B_TRANS_DYN_INTRIN = "wmma_load_8x8x32_s4_b_trans_shared_dyn"
TensorIntrin.register(
    WMMA_LOAD_8x8x32_S4_B_TRANS_DYN_INTRIN,
    *get_wmma_load_intrin(8, 8, 32, "int4", "shared.dyn", True, True),
)

WMMA_FILL_16x16x16_F32_INTRIN = "wmma_fill_16x16x16_f32"
TensorIntrin.register(WMMA_FILL_16x16x16_F32_INTRIN, *get_wmma_fill_intrin(16, 16, 16, "float32"))

WMMA_FILL_16x16x16_F16_INTRIN = "wmma_fill_16x16x16_f16"
TensorIntrin.register(WMMA_FILL_16x16x16_F16_INTRIN, *get_wmma_fill_intrin(16, 16, 16, "float16"))

WMMA_FILL_16x16x16_S32_INTRIN = "wmma_fill_16x16x16_s32"
TensorIntrin.register(WMMA_FILL_16x16x16_S32_INTRIN, *get_wmma_fill_intrin(16, 16, 16, "int32"))

WMMA_FILL_8x8x32_S32_INTRIN = "wmma_fill_8x8x32_s32"
TensorIntrin.register(WMMA_FILL_8x8x32_S32_INTRIN, *get_wmma_fill_intrin(8, 8, 32, "int32"))

WMMA_STORE_16x16x16_F32_SHARED_INTRIN = "wmma_store_16x16x16_f32_shared"
TensorIntrin.register(
    WMMA_STORE_16x16x16_F32_SHARED_INTRIN, *get_wmma_store_intrin(16, 16, 16, "float32", "shared")
)

WMMA_STORE_16x16x16_F32_SHARED_DYN_INTRIN = "wmma_store_16x16x16_f32_shared_dyn"
TensorIntrin.register(
    WMMA_STORE_16x16x16_F32_SHARED_DYN_INTRIN,
    *get_wmma_store_intrin(16, 16, 16, "float32", "shared.dyn"),
)

WMMA_STORE_16x16x16_F16_SHARED_INTRIN = "wmma_store_16x16x16_f16_shared"
TensorIntrin.register(
    WMMA_STORE_16x16x16_F16_SHARED_INTRIN, *get_wmma_store_intrin(16, 16, 16, "float16", "shared")
)

WMMA_STORE_16x16x16_F16_SHARED_DYN_INTRIN = "wmma_store_16x16x16_f16_shared_dyn"
TensorIntrin.register(
    WMMA_STORE_16x16x16_F16_SHARED_DYN_INTRIN,
    *get_wmma_store_intrin(16, 16, 16, "float16", "shared.dyn"),
)

WMMA_STORE_16x16x16_S32_SHARED_INTRIN = "wmma_store_16x16x16_s32_shared"
TensorIntrin.register(
    WMMA_STORE_16x16x16_S32_SHARED_INTRIN, *get_wmma_store_intrin(16, 16, 16, "int32", "shared")
)

WMMA_STORE_16x16x16_S32_SHARED_DYN_INTRIN = "wmma_store_16x16x16_s32_shared_dyn"
TensorIntrin.register(
    WMMA_STORE_16x16x16_S32_SHARED_DYN_INTRIN,
    *get_wmma_store_intrin(16, 16, 16, "int32", "shared.dyn"),
)

WMMA_STORE_8x8x32_S32_SHARED_INTRIN = "wmma_store_8x8x32_s32_shared"
TensorIntrin.register(
    WMMA_STORE_8x8x32_S32_SHARED_INTRIN, *get_wmma_store_intrin(8, 8, 32, "int32", "shared")
)

WMMA_STORE_8x8x32_S32_SHARED_DYN_INTRIN = "wmma_store_8x8x32_s32_shared_dyn"
TensorIntrin.register(
    WMMA_STORE_8x8x32_S32_SHARED_DYN_INTRIN, *get_wmma_store_intrin(8, 8, 32, "int32", "shared.dyn")
)

WMMA_STORE_16x16x16_F32_GLOBAL_INTRIN = "wmma_store_16x16x16_f32_global"
TensorIntrin.register(
    WMMA_STORE_16x16x16_F32_GLOBAL_INTRIN, *get_wmma_store_intrin(16, 16, 16, "float32", "global")
)

WMMA_STORE_16x16x16_F16_GLOBAL_INTRIN = "wmma_store_16x16x16_f16_global"
TensorIntrin.register(
    WMMA_STORE_16x16x16_F16_GLOBAL_INTRIN, *get_wmma_store_intrin(16, 16, 16, "float16", "global")
)

WMMA_STORE_16x16x16_S32_GLOBAL_INTRIN = "wmma_store_16x16x16_s32_global"
TensorIntrin.register(
    WMMA_STORE_16x16x16_S32_GLOBAL_INTRIN, *get_wmma_store_intrin(16, 16, 16, "int32", "global")
)

WMMA_STORE_8x8x32_S32_GLOBAL_INTRIN = "wmma_store_8x8x32_s32_global"
TensorIntrin.register(
    WMMA_STORE_8x8x32_S32_GLOBAL_INTRIN, *get_wmma_store_intrin(8, 8, 32, "int32", "global")
)


def get_wmma_intrin_group(
    load_scope: Literal["shared", "shared.dyn"] = "shared",
    store_scope: Literal["global", "shared", "shared.dyn"] = "shared",
    in_dtype: str = "float16",
    out_dtype: str = "float16",
    trans_b: bool = True,
) -> Dict[str, str]:
    """Get a group of intrinsics for wmma tensor core with the given configurations

    Parameters
    ----------
    load_scope : Literal["shared", "shared.dyn"]
        The memory scope of the input buffer.

    store_scope : Literal["global", "shared", "shared.dyn"]
        The memory scope of the result buffer.

    in_dtype : str
        The input data type.

    out_dtype : str
        The output data dtype.

    trans_b : bool
        Whether the input matrix B is transposed.

    Returns
    -------
    ret : Dict[str, str]
        A group of tensor intrinsics.
    """
    assert load_scope in ["shared", "shared.dyn"]
    assert store_scope in ["global", "shared", "shared.dyn"]
    assert in_dtype in ["float16", "int8"]
    assert out_dtype in ["float16", "float32", "int32"]

    shape = "16x16x16"
    in_dtype = "f16" if in_dtype == "float16" else "s8"
    out_dtype = "f16" if out_dtype == "float16" else "f32" if out_dtype == "float32" else "s32"
    # convert "shared.dyn" to "shared_dyn"
    load_scope = load_scope.replace(".", "_")
    store_scope = store_scope.replace(".", "_")
    trans_a = ""
    trans_b = "_trans" if trans_b else ""

    # e.g. wmma_load_16x16x16_f16_a_shared
    load_a_intrin = f"wmma_load_{shape}_{in_dtype}_a{trans_a}_{load_scope}"
    # e.g. wmma_load_16x16x16_f16_b_trans_shared_dyn
    load_b_intrin = f"wmma_load_{shape}_{in_dtype}_b{trans_b}_{load_scope}"
    # e.g. wmma_sync_16x16x16_f16f16f32_trans
    compute_intrin = f"wmma_sync_{shape}_{in_dtype}{in_dtype}{out_dtype}{trans_b}"
    # e.g. wmma_fill_16x16x16_f16
    init_intrin = f"wmma_fill_{shape}_{out_dtype}"
    # e.g. wmma_store_16x16x16_f16_shared_dyn
    store_intrin = f"wmma_store_{shape}_{out_dtype}_{store_scope}"

    return {
        "init": init_intrin,
        "load_a": load_a_intrin,
        "load_b": load_b_intrin,
        "compute": compute_intrin,
        "store": store_intrin,
    }


######## MMA intrinsics ########


def get_index_A(elem_offset, stride):
    i = elem_offset // stride
    j = elem_offset % stride
    stride_b = stride // 8
    bi = i // 32
    bj = j // 8
    no = bi * stride_b + bj
    return no * 8 + (i % 32) // 16 * 4


def get_index_B(elem_offset, stride):
    i = elem_offset // stride
    j = elem_offset % stride
    stride_b = stride // 32
    bi = i // 8
    bj = j // 32
    no = bi * stride_b + bj
    return no * 8 + (j % 32) // 8 * 2


def get_index_C(elem_offset, stride):
    i = elem_offset // stride
    j = elem_offset % stride
    stride_b = stride // 8
    bi = i // 8
    bj = j // 8
    return (bi // 2) * 2 * stride_b + bi % 2 + bj * 2


def get_mma_init_intrin(
    m_dim: int, n_dim: int, k_dim: int, dtype: str
) -> Tuple[PrimFunc, PrimFunc]:
    """Generator of mma init intrins"""
    del k_dim  # unused
    zero = IntImm("int32", 0).astype(dtype)
    assert m_dim % 8 == 0 and n_dim % 4 == 0, "m_dim and n_dim must be multiple of 8 and 4"
    assert dtype in ["float16", "float32"]
    assert n_dim // 4 * int(dtype[-2:]) <= 128, "n_dim vectorize failed"

    @T.prim_func
    def mma_init_desc(c: T.handle) -> None:
        dst = T.match_buffer(
            c, (m_dim, n_dim), dtype, align=64, offset_factor=1, scope="m16n8k8.matrixC"
        )
        with T.block("root"):
            T.reads()
            T.writes(dst[0:m_dim, 0:n_dim])
            for i, j in T.grid(m_dim, n_dim):
                with T.block("init"):
                    vi, vj = T.axis.remap("SS", [i, j])
                    dst[vi, vj] = zero

    @T.prim_func
    def mma_init_impl(c: T.handle) -> None:
        dst = T.match_buffer(
            c, (m_dim, n_dim), dtype, align=64, offset_factor=1, scope="m16n8k8.matrixC"
        )

        with T.block("root"):
            T.reads()
            T.writes(dst[0:m_dim, 0:n_dim])

            for tx in T.thread_binding(0, WARP_SIZE, "threadIdx.x"):
                for b in range(m_dim // 8):
                    for v in T.vectorized(n_dim // 4):
                        dst[b * 8 + tx // 4, (tx % 4) * (n_dim // 4) + v] = zero

    return mma_init_desc, mma_init_impl


def get_mma_load_intrin(
    m_dim: int,
    n_dim: int,
    k_dim: int,
    dtype: str,
    shared_scope: str,
    is_b: bool,
    is_col_major: bool,
) -> Tuple[PrimFunc, PrimFunc]:
    """Generator of mma ldmatrix intrins"""
    mma_fragment_scope = f"m16n8k8.matrix{'B' if is_b else 'A'}"
    frag_m, frag_n = (k_dim, n_dim) if is_b else (m_dim, k_dim)
    trans = (not is_col_major) if is_b else is_col_major
    if is_col_major:
        frag_m, frag_n = frag_n, frag_m
    get_index = get_index_B if is_b else get_index_A
    get_tx_index = (
        (lambda tx, s0: (tx % 8) * s0 + (tx // 8) * 8) if trans else (lambda tx, s0: tx * s0)
    )

    @T.prim_func
    def mma_load_desc(a: T.handle, c: T.handle) -> None:
        src = T.match_buffer(
            a, (frag_m, frag_n), dtype, align=64, offset_factor=1, scope=shared_scope
        )
        dst = T.match_buffer(
            c, (frag_m, frag_n), dtype, align=64, offset_factor=1, scope=mma_fragment_scope
        )

        with T.block("root"):
            T.reads(src[0:frag_m, 0:frag_n])
            T.writes(dst[0:frag_m, 0:frag_n])
            for i, j in T.grid(frag_m, frag_n):
                with T.block("root"):
                    vi, vj = T.axis.remap("SS", [i, j])
                    dst[vi, vj] = src[vi, vj]

    @T.prim_func
    def mma_load_impl(a: T.handle, c: T.handle) -> None:
        s0 = T.int32()
        s1 = T.int32()
        src = T.match_buffer(
            a,
            (frag_m, frag_n),
            dtype,
            align=64,
            offset_factor=1,
            scope=shared_scope,
            strides=[s0, s1],
        )
        d0 = T.int32()
        d1 = T.int32()
        dst = T.match_buffer(
            c,
            (frag_m, frag_n),
            dtype,
            align=64,
            offset_factor=1,
            scope=mma_fragment_scope,
            strides=[d0, d1],
        )

        with T.block("root"):
            T.reads(src[0:frag_m, 0:frag_n])
            T.writes(dst[0:frag_m, 0:frag_n])

            for tx in T.thread_binding(0, WARP_SIZE, "threadIdx.x"):
                T.evaluate(
                    T.ptx_ldmatrix(
                        trans,
                        4,  # Always load 4 matrices
                        ".b16",
                        dst.data,
                        get_index(dst.elem_offset, d0),
                        src.access_ptr("r"),
                        get_tx_index(tx, s0),
                        dtype=dtype,
                    )
                )

    return mma_load_desc, mma_load_impl


def get_mma_sync_intrin(
    m_dim: int, n_dim: int, k_dim: int, in_dtype: str, out_dtype: str, b_transposed: bool
) -> Tuple[PrimFunc, PrimFunc]:
    """Generator of mma sync intrins"""

    def maybe_cast(v):
        if in_dtype != out_dtype:
            return Cast(out_dtype, v)
        return v

    def maybe_swap(i, j):
        if b_transposed:
            return j, i
        return i, j

    B_shape_0, B_shape_1 = maybe_swap(k_dim, n_dim)

    @T.prim_func
    def mma_sync_desc(a: T.handle, b: T.handle, c: T.handle) -> None:
        A = T.match_buffer(
            a, (m_dim, k_dim), in_dtype, align=64, offset_factor=1, scope="m16n8k8.matrixA"
        )
        B = T.match_buffer(
            b, (B_shape_0, B_shape_1), in_dtype, align=64, offset_factor=1, scope="m16n8k8.matrixB"
        )
        C = T.match_buffer(
            c, (m_dim, n_dim), out_dtype, align=64, offset_factor=1, scope="m16n8k8.matrixC"
        )

        with T.block("root"):
            T.reads(C[0:m_dim, 0:n_dim], A[0:m_dim, 0:k_dim], B[0:B_shape_0, 0:B_shape_1])
            T.writes(C[0:m_dim, 0:n_dim])
            for i, j, k in T.grid(m_dim, n_dim, k_dim):
                with T.block("m16n8k8_sync"):
                    vi, vj, vk = T.axis.remap("SSR", [i, j, k])
                    B_index_0, B_index_1 = T.meta_var(maybe_swap(vk, vj))
                    C[vi, vj] = C[vi, vj] + maybe_cast(A[vi, vk]) * maybe_cast(
                        B[B_index_0, B_index_1]
                    )

    @T.prim_func
    def mma_sync_impl(a: T.handle, b: T.handle, c: T.handle) -> None:
        a0 = T.int32()
        a1 = T.int32()
        A = T.match_buffer(
            a,
            (m_dim, k_dim),
            in_dtype,
            align=64,
            offset_factor=1,
            scope="m16n8k8.matrixA",
            strides=[a0, a1],
        )
        b0 = T.int32()
        b1 = T.int32()
        B = T.match_buffer(
            b,
            (B_shape_0, B_shape_1),
            in_dtype,
            align=64,
            offset_factor=1,
            scope="m16n8k8.matrixB",
            strides=[b0, b1],
        )
        c0 = T.int32()
        c1 = T.int32()
        C = T.match_buffer(
            c,
            (m_dim, n_dim),
            out_dtype,
            align=64,
            offset_factor=1,
            scope="m16n8k8.matrixC",
            strides=[c0, c1],
        )

        with T.block("root"):
            T.reads(C[0:m_dim, 0:n_dim], A[0:m_dim, 0:k_dim], B[0:B_shape_0, 0:B_shape_1])
            T.writes(C[0:m_dim, 0:n_dim])
            T.evaluate(
                T.ptx_mma(
                    f"m{m_dim}n{n_dim}k{k_dim}",
                    "row",
                    "col",
                    in_dtype,
                    in_dtype,
                    out_dtype,
                    A.data,
                    get_index_A(A.elem_offset, a0),
                    B.data,
                    get_index_B(B.elem_offset, b0),
                    C.data,
                    get_index_C(C.elem_offset, c0),
                    False,
                    dtype=out_dtype,
                )
            )

    return mma_sync_desc, mma_sync_impl


def get_mma_store_dummy_intrin(
    m_dim: int, n_dim: int, k_dim: int, dtype: str
) -> Tuple[PrimFunc, PrimFunc]:
    """Disable mma store intrin for now."""
    del k_dim  # unused

    @T.prim_func
    def mma_store_desc(a: T.handle, c: T.handle) -> None:
        src = T.match_buffer(
            a, (m_dim, n_dim), dtype, align=64, offset_factor=1, scope="m16n8k8.matrixC"
        )
        dst = T.match_buffer(
            c, (m_dim, n_dim), dtype, align=64, offset_factor=1, scope="shared.dyn"
        )

        with T.block("root"):
            T.reads(src[0:m_dim, 0:n_dim])
            T.writes(dst[0:m_dim, 0:n_dim])
            for i, j in T.grid(m_dim, n_dim):
                with T.block("m16n8k8_store"):
                    vi, vj = T.axis.remap("SS", [i, j])
                    dst[vi, vj] = src[vi, vj]

    return mma_store_desc, mma_store_desc


TensorIntrin.register("mma_init_m16n8k8_f16", *get_mma_init_intrin(16, 8, 8, "float16"))
TensorIntrin.register("mma_init_m16n8k8_f32", *get_mma_init_intrin(16, 8, 8, "float32"))

TensorIntrin.register(
    "mma_load_m16n8k8_f16_A_shared_dyn",
    *get_mma_load_intrin(32, 32, 8, "float16", "shared.dyn", False, False),
)
TensorIntrin.register(
    "mma_load_m16n8k8_f16_B_shared_dyn",
    *get_mma_load_intrin(32, 32, 8, "float16", "shared.dyn", True, False),
)

TensorIntrin.register(
    "mma_sync_m16n8k8_f16f16f16", *get_mma_sync_intrin(16, 8, 8, "float16", "float16", False)
)
TensorIntrin.register(
    "mma_sync_m16n8k8_f16f16f32", *get_mma_sync_intrin(16, 8, 8, "float16", "float32", False)
)

TensorIntrin.register(
    "mma_store_m16n8k8_f16_global", *get_mma_store_dummy_intrin(16, 8, 8, "float16")
)
TensorIntrin.register(
    "mma_store_m16n8k8_f32_global", *get_mma_store_dummy_intrin(16, 8, 8, "float32")
)


@register_func("tir.index_map_m16n8k8.matrixC")
def index_map_m16n8k8_matrixC(ind):
    i, j = ind[0], ind[1]
    return convert([(i // 8) // 2, j // 8, (i // 8) % 2, (j % 8) % 2])<|MERGE_RESOLUTION|>--- conflicted
+++ resolved
@@ -352,7 +352,11 @@
 LDMATRIX_e5m2_B_INTRIN = "mma_ldmatrix_e5m2_b"
 TensorIntrin.register(LDMATRIX_e5m2_B_INTRIN, *get_ldmatrix_intrin(32, "e5m2_float8", "B", False))
 
-<<<<<<< HEAD
+LDMATRIX_e5m2_B_TRANS_INTRIN = "mma_ldmatrix_e5m2_b_trans"
+TensorIntrin.register(
+    LDMATRIX_e5m2_B_TRANS_INTRIN, *get_ldmatrix_intrin(32, "e5m2_float8", "B", True)
+)
+
 LDMATRIX_i8_A_SMOOTH_INTRIN = "mma_ldmatrix_i8_a_smooth"
 TensorIntrin.register(
     LDMATRIX_i8_A_SMOOTH_INTRIN, *get_ldmatrix_intrin(32, "int8", "A", False, "shared", True)
@@ -401,15 +405,6 @@
     LDMATRIX_i8_B_TRANS_SMOOTH_DYN_INTRIN,
     *get_ldmatrix_intrin(32, "int8", "B", True, "shared.dyn", True),
 )
-
-
-def get_mma_intrin(k_dim, out_dtype, a_transposed, b_transposed, smooth_a=False, smooth_b=False):
-=======
-LDMATRIX_e5m2_B_TRANS_INTRIN = "mma_ldmatrix_e5m2_b_trans"
-TensorIntrin.register(
-    LDMATRIX_e5m2_B_TRANS_INTRIN, *get_ldmatrix_intrin(32, "e5m2_float8", "B", True)
-)
-
 
 def get_mma_intrin(
     k_dim,
@@ -419,7 +414,6 @@
     a_transposed=False,
     b_transposed=False,
 ):
->>>>>>> bc1e918f
     local_size = (M_DIM * k_dim) // WARP_SIZE
     local_size_out = (M_DIM * N_DIM) // 32
 
@@ -985,26 +979,17 @@
     smooth_a = "_smooth" if smooth_a else ""
     smooth_b = "_smooth" if smooth_b else ""
     load_scope = "_dyn" if load_scope == "shared.dyn" else ""
-<<<<<<< HEAD
-    load_a_intrin = f"mma_ldmatrix_{in_dtype}_a{trans_a}{smooth_a}{load_scope}"
-    load_b_intrin = f"mma_ldmatrix_{in_dtype}_b{trans_b}{smooth_b}{load_scope}"
-=======
     load_a_intrin = f"mma_ldmatrix_{a_dtype}_a{trans_a}{load_scope}"
     load_b_intrin = f"mma_ldmatrix_{b_dtype}_b{trans_b}{load_scope}"
->>>>>>> bc1e918f
 
     # e.g. mma_f16f16f32_trans_a_trans_b
     trans_a_str = trans_a + "_a" if trans_a != "" else ""
     trans_b_str = trans_b + "_b" if trans_b != "" else ""
-<<<<<<< HEAD
     smooth_a_str = smooth_a + "_a" if smooth_a != "" else ""
     smooth_b_str = smooth_b + "_b" if smooth_b != "" else ""
     compute_intrin = (
-        f"mma_{in_dtype}{in_dtype}{out_dtype}{trans_a_str}{smooth_a_str}{trans_b_str}{smooth_b_str}"
+        f"mma_{a_dtype}{b_dtype}{out_dtype}{trans_a_str}{smooth_a_str}{trans_b_str}{smooth_b_str}"
     )
-=======
-    compute_intrin = f"mma_{a_dtype}{b_dtype}{out_dtype}{trans_a_str}{trans_b_str}"
->>>>>>> bc1e918f
 
     # e.g. mma_store_16x16_f32_shared_dyn_simple_
     store_scope = store_scope.replace(".", "_")
@@ -1013,14 +998,14 @@
     store_intrin = f"mma_store_{shape}_{store_to_smem_dtype}_{store_scope}_{suffix}"
 
     index_map_c = shared_16x16_to_mma_32x8_layout
-    if in_dtype == "f16":
+    if a_dtype == "f16":
         index_map_a = (
             shared_16x16_to_mma_32x8_smoothlayout if smooth_a else shared_16x16_to_mma_32x8_layout
         )
         index_map_b = (
             shared_16x16_to_mma_32x8_smoothlayout if smooth_b else shared_16x16_to_mma_32x8_layout
         )
-    elif in_dtype == "i8":
+    elif a_dtype in ["i8", "e4m3", "e5m2"]:
         index_map_a = (
             shared_16x32_to_mma_32x16_smoothlayout if smooth_a else shared_16x32_to_mma_32x16_layout
         )
@@ -1028,16 +1013,16 @@
             shared_16x32_to_mma_32x16_smoothlayout if smooth_b else shared_16x32_to_mma_32x16_layout
         )
     else:
-        raise ValueError(f"Unsupported in_dtype: {in_dtype}")
+        raise ValueError(f"Unsupported in_dtype: {a_dtype}")
 
     # micro kernel size, the order is [m, n, k]
     micro_kernel: List[int]
-    if in_dtype == "f16":
+    if a_dtype == "f16":
         micro_kernel = [16, 16, 16]
-    elif in_dtype == "i8":
+    elif a_dtype == "i8":
         micro_kernel = [16, 16, 32]
     else:
-        raise ValueError(f"Unsupported in_dtype: {in_dtype}")
+        raise ValueError(f"Unsupported in_dtype: {a_dtype}")
 
     return {
         "init": init_intrin,
